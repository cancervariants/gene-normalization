[![DOI](https://zenodo.org/badge/309797998.svg)](https://zenodo.org/badge/latestdoi/309797998)

# Gene Normalizer
Services and guidelines for normalizing gene terms

## Installation

The Normalizer is available via PyPI:

```commandline
pip install gene[dev]
```

The `[dev]` argument tells pip to install packages to fulfill the dependencies of the `gene.etl` package.

### External requirements

Gene Normalization relies on [SeqRepo](https://github.com/biocommons/biocommons.seqrepo) data, which you must download yourself.

From the _root_ directory:
```
pip install seqrepo
sudo mkdir /usr/local/share/seqrepo
sudo chown $USER /usr/local/share/seqrepo
seqrepo pull -i 2021-01-29  # Replace with latest version using `seqrepo list-remote-instances` if outdated
```

If you get an error similar to the one below:
```
PermissionError: [Error 13] Permission denied: '/usr/local/share/seqrepo/2021-01-29._fkuefgd' -> '/usr/local/share/seqrepo/2021-01-29'
```

You will want to do the following:\
(*Might not be ._fkuefgd, so replace with your error message path*)

```console
sudo mv /usr/local/share/seqrepo/2021-01-29._fkuefgd /usr/local/share/seqrepo/2021-01-29
```

<<<<<<< HEAD
### Database Initialization
=======
Use the `SEQREPO_ROOT_DIR` environment variable to set the path of an already existing SeqRepo directory. The default is `/usr/local/share/seqrepo/latest`.

### Deploying DynamoDB Locally
>>>>>>> 0910b023

The Normalizer supports two data storage options:

* [DynamoDB](https://aws.amazon.com/dynamodb), a NoSQL service provided by AWS. This is our preferred storage solution. In addition to cloud deployment, Amazon also provides a tool for local service, which can be installed [here](https://docs.aws.amazon.com/amazondynamodb/latest/developerguide/DynamoDBLocal.DownloadingAndRunning.html). Once downloaded, you can start service by running `java -Djava.library.path=./DynamoDBLocal_lib -jar DynamoDBLocal.jar -sharedDb` in a terminal (add a `-port <VALUE>` option to use a different port)
* [PostgreSQL](https://www.postgresql.org/), a well-known relational database technology. Once starting the Postgres server process, [ensure that a database is created](https://www.postgresql.org/docs/current/sql-createdatabase.html) (we typically name ours `gene_normalizer`).

By default, the Gene Normalizer expects to find a DynamoDB instance listening at `http://localhost:8000`. Alternative locations can be specified in two ways:

The first way is to set the `--db_url` option to the URL endpoint.

```commandline
gene_update --update_all --db_url="http://localhost:8001"
```

The second way is to set the `GENE_NORM_DB_URL` environment variable to the URL endpoint.
```commandline
export GENE_NORM_DB_URL="http://localhost:8001"
```

To use a PostgreSQL instance instead of DynamoDB, provide a PostgreSQL connection URL instead, e.g.

```commandline
export GENE_NORM_DB_URL="postgresql://postgres@localhost:5432/gene_normalizer"
```

### Adding and refreshing data

Use the `gene_update` command in a shell to update the database.

#### Update source(s)

The normalizer currently pulls data from [HGNC](https://www.genenames.org/), [Ensembl](https://useast.ensembl.org/index.html), and [NCBI](https://www.ncbi.nlm.nih.gov/gene/).

To update one source, simply set `--normalizer` to the source you wish to update. The normalizer will check to see if local source data is up-to-date, acquire the most recent data if not, and use it to populate the database.

For example, run the following to acquire the latest HGNC data if necessary, and update the HGNC gene records in the normalizer database:

```commandline
gene_update --normalizer="hgnc"
```

To update multiple sources, you can use the `--normalizer` option with the source names separated by spaces.

#### Update all sources

To update all sources, use the `--update_all` flag:

```commandline
gene_update --update_all
```

### Starting the gene normalization service

Once the Gene Normalizer database has been loaded, from the project root, run the following:

```commandline
uvicorn gene.main:app --reload
```

Next, view the OpenAPI docs on your local machine:

http://127.0.0.1:8000/gene

## Developer instructions
The following sections include instructions specifically for developers.

### Installation
For a development install, we recommend using Pipenv. See the
[pipenv docs](https://pipenv-fork.readthedocs.io/en/latest/#install-pipenv-today)
for direction on installing pipenv in your compute environment.

Once installed, clone the repo and initialize the environment:

```commandline
git clone https://github.com/cancervariants/gene-normalization
cd gene-normalization
pipenv shell
pipenv update
pipenv install --dev
```

### Init coding style tests

Code style is managed by [flake8](https://github.com/PyCQA/flake8) and checked prior to commit.

We use [pre-commit](https://pre-commit.com/#usage) to run conformance tests.

This ensures:

* Check code style
* Check for added large files
* Detect AWS Credentials
* Detect Private Key

Before first commit run:

```commandline
pre-commit install
```

### Running unit tests

By default, tests will employ an existing database. For test environments where this is unavailable (e.g. in CI), the `GENE_TEST` environment variable can be set to initialize a local DynamoDB instance with miniature versions of input data files before tests are executed.

```commandline
export GENE_TEST=true
```

Running unit tests is as easy as pytest.

```commandline
pipenv run pytest
```<|MERGE_RESOLUTION|>--- conflicted
+++ resolved
@@ -37,13 +37,9 @@
 sudo mv /usr/local/share/seqrepo/2021-01-29._fkuefgd /usr/local/share/seqrepo/2021-01-29
 ```
 
-<<<<<<< HEAD
-### Database Initialization
-=======
 Use the `SEQREPO_ROOT_DIR` environment variable to set the path of an already existing SeqRepo directory. The default is `/usr/local/share/seqrepo/latest`.
 
-### Deploying DynamoDB Locally
->>>>>>> 0910b023
+### Database Initialization
 
 The Normalizer supports two data storage options:
 
