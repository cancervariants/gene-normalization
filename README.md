# Gene Normalization
Services and guidelines for normalizing gene terms

## Developer instructions
Following are sections include instructions specifically for developers.

### Installation
For a development install, we recommend using Pipenv. See the 
[pipenv docs](https://pipenv-fork.readthedocs.io/en/latest/#install-pipenv-today) 
for direction on installing pipenv in your compute environment.
 
Once installed, from the project root dir, just run:

```commandline
pipenv sync
```

Gene Normalization relies on [SeqRepo](https://github.com/biocommons/biocommons.seqrepo) data. 

From the _gene_ directory of the repository:
```commandline
pip install seqrepo
mkdir -p data/seqrepo
seqrepo -r data/seqrepo pull -i 2020-11-27
chmod -R u+w data/seqrepo
cd data/seqrepo
seqrepo_date_dir=$(ls -d */)
mv $seqrepo_date_dir 2020-11-27
```

### Deploying DynamoDB Locally

We use Amazon DynamoDB for our database. To deploy locally, follow [these instructions](https://docs.aws.amazon.com/amazondynamodb/latest/developerguide/DynamoDBLocal.DownloadingAndRunning.html).

### Init coding style tests

Code style is managed by [flake8](https://github.com/PyCQA/flake8) and checked prior to commit.

We use [pre-commit](https://pre-commit.com/#usage) to run conformance tests.

This ensures:

* Check code style
* Check for added large files
* Detect AWS Credentials
* Detect Private Key

Before first commit run:

```commandline
pre-commit install
```


### Running unit tests

Running unit tests is as easy as pytest.

```commandline
pipenv run pytest
```

### Updating the gene normalization database

Before you use the CLI to update the database, run the following in a separate terminal to start a local DynamoDB service on `port 8000`:

```
java -Djava.library.path=./DynamoDBLocal_lib -jar DynamoDBLocal.jar -sharedDb
```

To change the port, simply add `-port value`.

#### Update source(s)
The sources we currently use are: HGNC, Ensembl, and NCBI.

To update one source, simply set `--normalizer` to the source you wish to update. 

From the project root, run the following to update the HGNC source:

```commandline
python3 -m gene.cli --normalizer="hgnc"
```

To update multiple sources, you can use the `--normalizer` flag with the source names separated by spaces.

#### Update all sources

To update all sources, use the `--update_all` flag. 

From the project root, run the following to update all sources:

```commandline
python3 -m gene.cli --update_all
```

#### Specifying the database URL endpoint
The default URL endpoint is `http://localhost:8000`.
There are two different ways to specify the database URL endpoint. 

The first way is to set the `--db_url` flag to the URL endpoint.
```commandline
python3 -m gene.cli --update_all --db_url="http://localhost:8001"
```
 
The second way is to set the `GENE_NORM_DB_URL` to the URL endpoint.
```commandline
export GENE_NORM_DB_URL="http://localhost:8001"
python3 -m gene.cli --update_all
```

### Starting the gene normalization service
<<<<<<< HEAD
From the project root, run the following:
```commandline
=======
You must set the `GENE_NORM_DB_URL` environment variable to the database URL endpoint. 
```shell script
 export GENE_NORM_DB_URL=http://localhost:8000
```

With the environment variable now set, you can start the application. From the project root, run the following:

```shell script
>>>>>>> d09d5a4a
 uvicorn gene.main:app --reload
```

Next, view the OpenAPI docs on your local machine: 

http://127.0.0.1:8000/gene<|MERGE_RESOLUTION|>--- conflicted
+++ resolved
@@ -109,19 +109,8 @@
 ```
 
 ### Starting the gene normalization service
-<<<<<<< HEAD
 From the project root, run the following:
 ```commandline
-=======
-You must set the `GENE_NORM_DB_URL` environment variable to the database URL endpoint. 
-```shell script
- export GENE_NORM_DB_URL=http://localhost:8000
-```
-
-With the environment variable now set, you can start the application. From the project root, run the following:
-
-```shell script
->>>>>>> d09d5a4a
  uvicorn gene.main:app --reload
 ```
 
