[project]
name = "gene-normalizer"
authors = [
    {name = "Alex Wagner"},
    {name = "Kori Kuzma"},
    {name = "James Stevenson"}
]
readme = "README.md"
classifiers = [
    "Development Status :: 3 - Alpha",
    "Framework :: FastAPI",
    "Framework :: Pydantic",
    "Framework :: Pydantic :: 2",
    "Intended Audience :: Science/Research",
    "Intended Audience :: Developers",
    "Topic :: Scientific/Engineering :: Bio-Informatics",
    "License :: OSI Approved :: MIT License",
    "Programming Language :: Python :: 3",
    "Programming Language :: Python :: 3.10",
    "Programming Language :: Python :: 3.11",
    "Programming Language :: Python :: 3.12",
]
requires-python = ">=3.10"
description = "VICC normalization routines for genes"
license = {file = "LICENSE"}
dependencies = [
    "pydantic==2.*",
    "fastapi",
    "uvicorn",
    "click",
    "boto3",
<<<<<<< HEAD
    "ga4gh.vrs==2.0.0a3",
=======
    "ga4gh.vrs~=2.0.0a8",
>>>>>>> 95388583
]
dynamic = ["version"]

[project.optional-dependencies]
pg = ["psycopg[binary]"]
etl = ["gffutils", "biocommons.seqrepo", "wags-tails>=0.1.1"]
test = ["pytest>=6.0", "pytest-cov", "mock", "httpx"]
dev = ["pre-commit", "ruff==0.2.0"]
docs = [
    "sphinx==6.1.3",
    "sphinx-autodoc-typehints==1.22.0",
    "sphinx-autobuild==2021.3.14",
    "sphinx-copybutton==0.5.2",
    "sphinxext-opengraph==0.8.2",
    "furo==2023.3.27",
    "gravis==0.1.0",
    "sphinx-github-changelog==1.2.1",
]

[project.urls]
Homepage = "https://github.com/cancervariants/gene-normalization"
Documentation = "https://gene-normalizer.readthedocs.io/en/latest/"
Changelog = "https://github.com/cancervariants/gene-normalization/releases"
Source = "https://github.com/cancervariants/gene-normalization"
"Bug Tracker" = "https://github.com/cancervariants/gene-normalization/issues"

[project.scripts]
gene_norm_update = "gene.cli:update_normalizer_db"
gene_norm_update_remote = "gene.cli:update_from_remote"
gene_norm_dump = "gene.cli:dump_database"
gene_norm_check_db = "gene.cli:check_db"

[build-system]
requires = ["setuptools>=61.0"]
build-backend = "setuptools.build_meta"

[tool.setuptools.dynamic]
version = {attr = "gene.version.__version__"}

[tool.setuptools.packages.find]
where = ["src"]

[tool.setuptools.package-data]
"gene.database.postgresql" = ["*.sql"]

[tool.pytest.ini_options]
addopts = "--cov=src --cov-report term-missing"
testpaths = ["tests"]

[tool.coverage.run]
branch = true

[tool.black]
line-length = 88
extend-exclude = "^/docs/source/conf.py"

[tool.ruff]
src = ["src"]
exclude = ["docs/source/conf.py"]

[tool.ruff.lint]
select = [
    "F",  # https://docs.astral.sh/ruff/rules/#pyflakes-f
    "E", "W",  # https://docs.astral.sh/ruff/rules/#pycodestyle-e-w
    "I",  # https://docs.astral.sh/ruff/rules/#isort-i
    "N",  # https://docs.astral.sh/ruff/rules/#pep8-naming-n
    "D",  # https://docs.astral.sh/ruff/rules/#pydocstyle-d
    "UP",  # https://docs.astral.sh/ruff/rules/#pyupgrade-up
    "ANN",  # https://docs.astral.sh/ruff/rules/#flake8-annotations-ann
    "ASYNC",  # https://docs.astral.sh/ruff/rules/#flake8-async-async
    "S",  # https://docs.astral.sh/ruff/rules/#flake8-bandit-s
    "B",  # https://docs.astral.sh/ruff/rules/#flake8-bugbear-b
    "A",  # https://docs.astral.sh/ruff/rules/#flake8-builtins-a
    "C4",  # https://docs.astral.sh/ruff/rules/#flake8-comprehensions-c4
    "DTZ",  # https://docs.astral.sh/ruff/rules/#flake8-datetimez-dtz
    "T10",  # https://docs.astral.sh/ruff/rules/#flake8-datetimez-dtz
    "EM",  # https://docs.astral.sh/ruff/rules/#flake8-errmsg-em
    "G",  # https://docs.astral.sh/ruff/rules/#flake8-logging-format-g
    "PIE",  # https://docs.astral.sh/ruff/rules/#flake8-pie-pie
    "T20",  # https://docs.astral.sh/ruff/rules/#flake8-print-t20
    "PT",  # https://docs.astral.sh/ruff/rules/#flake8-pytest-style-pt
    "Q",  # https://docs.astral.sh/ruff/rules/#flake8-quotes-q
    "RSE",  # https://docs.astral.sh/ruff/rules/#flake8-raise-rse
    "RET",  # https://docs.astral.sh/ruff/rules/#flake8-return-ret
    "SIM",  # https://docs.astral.sh/ruff/rules/#flake8-simplify-sim
    "PTH",  # https://docs.astral.sh/ruff/rules/#flake8-use-pathlib-pth
    "PGH",  # https://docs.astral.sh/ruff/rules/#pygrep-hooks-pgh
    "RUF",  # https://docs.astral.sh/ruff/rules/#ruff-specific-rules-ruf
]
fixable = [
    "I",
    "F401",
    "D",
    "UP",
    "ANN",
    "B",
    "C4",
    "G",
    "PIE",
    "PT",
    "RSE",
    "SIM",
    "RUF"
]
# ANN101 - missing-type-self
# ANN003 - missing-type-kwargs
# D203 - one-blank-line-before-class
# D205 - blank-line-after-summary
# D206 - indent-with-spaces*
# D213 - multi-line-summary-second-line
# D300 - triple-single-quotes*
# D400 - ends-in-period
# D415 - ends-in-punctuation
# E111 - indentation-with-invalid-multiple*
# E114 - indentation-with-invalid-multiple-comment*
# E117 - over-indented*
# E501 - line-too-long*
# W191 - tab-indentation*
# S321 - suspicious-ftp-lib-usage
# *ignored for compatibility with formatter
ignore = [
    "ANN101", "ANN003",
    "D203", "D205", "D206", "D213", "D300", "D400", "D415",
    "E111", "E114", "E117", "E501",
    "W191",
    "S321",
]

[tool.ruff.lint.per-file-ignores]
# ANN001 - missing-type-function-argument
# ANN2 - missing-return-type
# ANN102 - missing-type-cls
# F401 - unused-import
# N805 - invalid-first-argument-name-for-method
# S101 - assert
# B011 - assert-false
# D100 - undocumented-public-module
# D103 - undocumented-public-function
# I001 - unsorted-imports
"tests/*" = ["ANN001", "ANN2", "ANN102", "S101", "B011"]
"*__init__.py" = ["F401"]
"gene/schemas.py" = ["ANN001", "ANN201", "N805"]
"docs/source/conf.py" = ["D100", "I001", "D103", "ANN201", "ANN001"]<|MERGE_RESOLUTION|>--- conflicted
+++ resolved
@@ -29,11 +29,7 @@
     "uvicorn",
     "click",
     "boto3",
-<<<<<<< HEAD
-    "ga4gh.vrs==2.0.0a3",
-=======
     "ga4gh.vrs~=2.0.0a8",
->>>>>>> 95388583
 ]
 dynamic = ["version"]
 
@@ -41,7 +37,7 @@
 pg = ["psycopg[binary]"]
 etl = ["gffutils", "biocommons.seqrepo", "wags-tails>=0.1.1"]
 test = ["pytest>=6.0", "pytest-cov", "mock", "httpx"]
-dev = ["pre-commit", "ruff==0.2.0"]
+dev = ["pre-commit", "ruff==0.5.0"]
 docs = [
     "sphinx==6.1.3",
     "sphinx-autodoc-typehints==1.22.0",
@@ -111,16 +107,22 @@
     "DTZ",  # https://docs.astral.sh/ruff/rules/#flake8-datetimez-dtz
     "T10",  # https://docs.astral.sh/ruff/rules/#flake8-datetimez-dtz
     "EM",  # https://docs.astral.sh/ruff/rules/#flake8-errmsg-em
+    "LOG",  # https://docs.astral.sh/ruff/rules/#flake8-logging-log
     "G",  # https://docs.astral.sh/ruff/rules/#flake8-logging-format-g
+    "INP",  # https://docs.astral.sh/ruff/rules/#flake8-no-pep420-inp
     "PIE",  # https://docs.astral.sh/ruff/rules/#flake8-pie-pie
     "T20",  # https://docs.astral.sh/ruff/rules/#flake8-print-t20
     "PT",  # https://docs.astral.sh/ruff/rules/#flake8-pytest-style-pt
     "Q",  # https://docs.astral.sh/ruff/rules/#flake8-quotes-q
     "RSE",  # https://docs.astral.sh/ruff/rules/#flake8-raise-rse
     "RET",  # https://docs.astral.sh/ruff/rules/#flake8-return-ret
+    "SLF",  # https://docs.astral.sh/ruff/rules/#flake8-self-slf
     "SIM",  # https://docs.astral.sh/ruff/rules/#flake8-simplify-sim
+    "ARG",  # https://docs.astral.sh/ruff/rules/#flake8-unused-arguments-arg
     "PTH",  # https://docs.astral.sh/ruff/rules/#flake8-use-pathlib-pth
     "PGH",  # https://docs.astral.sh/ruff/rules/#pygrep-hooks-pgh
+    "PERF",  # https://docs.astral.sh/ruff/rules/#perflint-perf
+    "FURB",  # https://docs.astral.sh/ruff/rules/#refurb-furb
     "RUF",  # https://docs.astral.sh/ruff/rules/#ruff-specific-rules-ruf
 ]
 fixable = [
@@ -131,15 +133,19 @@
     "ANN",
     "B",
     "C4",
+    "LOG",
     "G",
     "PIE",
     "PT",
     "RSE",
     "SIM",
+    "PERF",
+    "FURB",
     "RUF"
 ]
+# ANN003 - missing-type-kwargs
 # ANN101 - missing-type-self
-# ANN003 - missing-type-kwargs
+# ANN102 - missing-type-cls
 # D203 - one-blank-line-before-class
 # D205 - blank-line-after-summary
 # D206 - indent-with-spaces*
@@ -155,7 +161,7 @@
 # S321 - suspicious-ftp-lib-usage
 # *ignored for compatibility with formatter
 ignore = [
-    "ANN101", "ANN003",
+    "ANN003", "ANN101", "ANN102",
     "D203", "D205", "D206", "D213", "D300", "D400", "D415",
     "E111", "E114", "E117", "E501",
     "W191",
@@ -173,7 +179,10 @@
 # D100 - undocumented-public-module
 # D103 - undocumented-public-function
 # I001 - unsorted-imports
-"tests/*" = ["ANN001", "ANN2", "ANN102", "S101", "B011"]
+# INP001 - implicit-namespace-package
+# ARG001 - unused-function-argument
+# SLF001 - private-member-acces
+"tests/*" = ["ANN001", "ANN2", "ANN102", "S101", "INP001", "SLF001", "ARG001"]
 "*__init__.py" = ["F401"]
 "gene/schemas.py" = ["ANN001", "ANN201", "N805"]
 "docs/source/conf.py" = ["D100", "I001", "D103", "ANN201", "ANN001"]