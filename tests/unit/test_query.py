--- conflicted
+++ resolved
@@ -2,13 +2,8 @@
 import pytest
 from ga4gh.core import core_models
 
-<<<<<<< HEAD
-from gene.query import QueryHandler, InvalidParameterException
-from gene.schemas import BaseGene, SourceName, MatchType
-=======
 from gene.query import InvalidParameterException, QueryHandler
-from gene.schemas import BaseGene, GeneDescriptor, MatchType, SourceName
->>>>>>> 76579daa
+from gene.schemas import BaseGene, MatchType, SourceName
 
 
 @pytest.fixture(scope="module")
@@ -40,7 +35,6 @@
         "type": "Gene",
         "id": "normalize.gene.hgnc:108",
         "label": "ACHE",
-<<<<<<< HEAD
         "mappings": [
             {
                 "coding": {"code": "ENSG00000087085", "system": "ensembl"},
@@ -95,17 +89,7 @@
                 "relation": "relatedMatch",
             },
         ],
-        "aliases": [
-            "3.1.1.7",
-            "YT",
-            "N-ACHE",
-            "ARACHE",
-            "ACEE"
-        ],
-=======
-        "xrefs": {"ensembl:ENSG00000087085", "ncbigene:43"},
-        "alternate_labels": ["3.1.1.7", "YT", "N-ACHE", "ARACHE", "ACEE"],
->>>>>>> 76579daa
+        "aliases": ["3.1.1.7", "YT", "N-ACHE", "ARACHE", "ACEE"],
         "extensions": [
             {"name": "previous_symbols", "value": ["ACEE", "YT"], "type": "Extension"},
             {
@@ -115,26 +99,6 @@
             },
             {"name": "symbol_status", "value": "approved", "type": "Extension"},
             {
-<<<<<<< HEAD
-=======
-                "name": "associated_with",
-                "value": [
-                    "vega:OTTHUMG00000157033",
-                    "ucsc:uc003uxi.4",
-                    "ccds:CCDS5710",
-                    "ccds:CCDS64736",
-                    "ccds:CCDS5709",
-                    "uniprot:P22303",
-                    "pubmed:1380483",
-                    "omim:100740",
-                    "merops:S09.979",
-                    "iuphar:2465",
-                    "refseq:NM_015831",
-                ],
-                "type": "Extension",
-            },
-            {
->>>>>>> 76579daa
                 "name": "ncbi_locations",
                 "value": [
                     # {
@@ -208,7 +172,6 @@
         "type": "Gene",
         "id": "normalize.gene.hgnc:1097",
         "label": "BRAF",
-<<<<<<< HEAD
         "mappings": [
             {
                 "coding": {"code": "673", "system": "ncbigene"},
@@ -279,49 +242,13 @@
                 "relation": "relatedMatch",
             },
         ],
-        "aliases": [
-            "BRAF1",
-            "BRAF-1",
-            "RAFB1",
-            "NS7",
-            "B-RAF1",
-            "B-raf"
-        ],
-=======
-        "xrefs": {"ensembl:ENSG00000157764", "ncbigene:673"},
-        "alternate_labels": ["BRAF1", "BRAF-1", "RAFB1", "NS7", "B-RAF1", "B-raf"],
->>>>>>> 76579daa
+        "aliases": ["BRAF1", "BRAF-1", "RAFB1", "NS7", "B-RAF1", "B-raf"],
         "extensions": [
             {
                 "name": "approved_name",
                 "value": "B-Raf proto-oncogene, serine/threonine kinase",
                 "type": "Extension",
             },
-<<<<<<< HEAD
-=======
-            {"name": "symbol_status", "value": "approved", "type": "Extension"},
-            {
-                "name": "associated_with",
-                "value": [
-                    "vega:OTTHUMG00000157457",
-                    "ucsc:uc003vwc.5",
-                    "ccds:CCDS5863",
-                    "ccds:CCDS87555",
-                    "ccds:CCDS94218",
-                    "ccds:CCDS94219",
-                    "uniprot:P15056",
-                    "pubmed:2284096",
-                    "pubmed:1565476",
-                    "cosmic:BRAF",
-                    "omim:164757",
-                    "orphanet:119066",
-                    "iuphar:1943",
-                    "ena.embl:M95712",
-                    "refseq:NM_004333",
-                ],
-                "type": "Extension",
-            },
->>>>>>> 76579daa
             # {
             #     "name": "hgnc_locations",
             #     "value": [
@@ -396,7 +323,6 @@
         "type": "Gene",
         "id": "normalize.gene.hgnc:76",
         "label": "ABL1",
-<<<<<<< HEAD
         "mappings": [
             {
                 "coding": {"code": "ENSG00000097007", "system": "ensembl"},
@@ -460,10 +386,6 @@
             },
         ],
         "aliases": [
-=======
-        "xrefs": {"ensembl:ENSG00000097007", "ncbigene:25"},
-        "alternate_labels": [
->>>>>>> 76579daa
             "c-ABL",
             "JTK7",
             "p150",
@@ -487,29 +409,6 @@
                 "value": "ABL proto-oncogene 1, non-receptor tyrosine kinase",
                 "type": "Extension",
             },
-<<<<<<< HEAD
-=======
-            {"name": "symbol_status", "value": "approved", "type": "Extension"},
-            {
-                "name": "associated_with",
-                "value": [
-                    "vega:OTTHUMG00000020813",
-                    "ucsc:uc004bzv.4",
-                    "ccds:CCDS35166",
-                    "ccds:CCDS35165",
-                    "uniprot:P00519",
-                    "pubmed:1857987",
-                    "pubmed:12626632",
-                    "cosmic:ABL1",
-                    "omim:189980",
-                    "orphanet:117691",
-                    "iuphar:1923",
-                    "ena.embl:M14752",
-                    "refseq:NM_007313",
-                ],
-                "type": "Extension",
-            },
->>>>>>> 76579daa
             # {
             #     "name": "hgnc_locations",
             #     "value": [
@@ -584,7 +483,6 @@
         "type": "Gene",
         "id": "normalize.gene.hgnc:1910",
         "label": "CHAF1A",
-<<<<<<< HEAD
         "mappings": [
             {
                 "coding": {"code": "ENSG00000167670", "system": "ensembl"},
@@ -628,10 +526,6 @@
             },
         ],
         "aliases": [
-=======
-        "xrefs": {"ensembl:ENSG00000167670", "ncbigene:10036"},
-        "alternate_labels": [
->>>>>>> 76579daa
             "CAF1P150",
             "MGC71229",
             "CAF-1",
@@ -646,24 +540,6 @@
                 "value": "chromatin assembly factor 1 subunit A",
                 "type": "Extension",
             },
-<<<<<<< HEAD
-=======
-            {"name": "symbol_status", "value": "approved", "type": "Extension"},
-            {
-                "name": "associated_with",
-                "value": [
-                    "omim:601246",
-                    "ccds:CCDS32875",
-                    "pubmed:7600578",
-                    "vega:OTTHUMG00000181922",
-                    "uniprot:Q13111",
-                    "refseq:NM_005483",
-                    "ena.embl:U20979",
-                    "ucsc:uc002mal.4",
-                ],
-                "type": "Extension",
-            },
->>>>>>> 76579daa
             # {
             #     "name": "hgnc_locations",
             #     "value": [
@@ -742,15 +618,7 @@
     params = {
         "type": "Gene",
         "label": "LOC653303",
-<<<<<<< HEAD
-        "aliases": [
-            "LOC196266",
-            "LOC654080",
-            "LOC731196"
-        ],
-=======
-        "alternate_labels": ["LOC196266", "LOC654080", "LOC731196"],
->>>>>>> 76579daa
+        "aliases": ["LOC196266", "LOC654080", "LOC731196"],
         "extensions": [
             {
                 "type": "Extension",
@@ -788,11 +656,7 @@
             {"type": "Extension", "name": "ncbi_gene_type", "value": "pseudo"},
             {"name": "strand", "type": "Extension", "value": "+"},
         ],
-<<<<<<< HEAD
-        "id": "normalize.gene.ncbigene:653303"
-=======
-        "gene": "ncbigene:653303",
->>>>>>> 76579daa
+        "id": "normalize.gene.ncbigene:653303",
     }
     return core_models.Gene(**params)
 
@@ -1087,7 +951,6 @@
         "type": "Gene",
         "id": "normalize.gene.hgnc:5447",
         "label": "IFNR",
-<<<<<<< HEAD
         "mappings": [
             {
                 "coding": {"code": "3466", "system": "ncbigene"},
@@ -1106,30 +969,16 @@
                 "relation": "relatedMatch",
             },
         ],
-        "aliases": [
-            "IFNGM",
-            "IFNGM2"
-        ],
-=======
-        "xrefs": {"ncbigene:3466"},
-        "alternate_labels": ["IFNGM", "IFNGM2"],
->>>>>>> 76579daa
+        "aliases": ["IFNGM", "IFNGM2"],
         "extensions": [
             {
                 "name": "approved_name",
                 "value": "interferon production regulator",
-<<<<<<< HEAD
-                "type": "Extension"
-            },
-            {
-                "name": "symbol_status",
-                "value": "approved",
-                "type": "Extension"
-            },
+                "type": "Extension",
+            },
+            {"name": "symbol_status", "value": "approved", "type": "Extension"},
             {
                 "name": "ncbi_gene_type",
-=======
->>>>>>> 76579daa
                 "type": "Extension",
             },
             {"name": "symbol_status", "value": "approved", "type": "Extension"},
@@ -1175,20 +1024,14 @@
         assert actual_warnings == [], "warnings != []"
 
 
-<<<<<<< HEAD
-def compare_normalize_resp(resp, expected_query, expected_match_type,
-                           expected_gene, expected_warnings=None,
-                           expected_source_meta=None):
-=======
 def compare_normalize_resp(
     resp,
     expected_query,
     expected_match_type,
-    expected_gene_descriptor,
+    expected_gene,
     expected_warnings=None,
     expected_source_meta=None,
 ):
->>>>>>> 76579daa
     """Check that normalize response is correct"""
     assert resp.query == expected_query
     compare_warnings(resp.warnings, expected_warnings)
@@ -1387,136 +1230,69 @@
 
     q = "ache"
     resp = query_handler.normalize(q)
-<<<<<<< HEAD
-    compare_normalize_resp(resp, q, MatchType.SYMBOL, normalized_ache,
-                           expected_source_meta=source_meta)
+    compare_normalize_resp(
+        resp, q, MatchType.SYMBOL, normalized_ache, expected_source_meta=source_meta
+    )
 
     q = "hgnc:108"
     resp = query_handler.normalize(q)
-    compare_normalize_resp(resp, q, MatchType.CONCEPT_ID, normalized_ache,
-                           expected_source_meta=source_meta)
+    compare_normalize_resp(
+        resp, q, MatchType.CONCEPT_ID, normalized_ache, expected_source_meta=source_meta
+    )
 
     q = "ensembl:ENSG00000087085"
     resp = query_handler.normalize(q)
-    compare_normalize_resp(resp, q, MatchType.CONCEPT_ID, normalized_ache,
-                           expected_source_meta=source_meta)
+    compare_normalize_resp(
+        resp, q, MatchType.CONCEPT_ID, normalized_ache, expected_source_meta=source_meta
+    )
 
     q = "ncbigene:43"
     resp = query_handler.normalize(q)
-    compare_normalize_resp(resp, q, MatchType.CONCEPT_ID, normalized_ache,
-                           expected_source_meta=source_meta)
+    compare_normalize_resp(
+        resp, q, MatchType.CONCEPT_ID, normalized_ache, expected_source_meta=source_meta
+    )
 
     q = "3.1.1.7"
     resp = query_handler.normalize(q)
-    compare_normalize_resp(resp, q, MatchType.ALIAS, normalized_ache,
-                           expected_source_meta=source_meta)
+    compare_normalize_resp(
+        resp, q, MatchType.ALIAS, normalized_ache, expected_source_meta=source_meta
+    )
 
     q = "ARACHE"
     resp = query_handler.normalize(q)
-    compare_normalize_resp(resp, q, MatchType.ALIAS, normalized_ache,
-                           expected_source_meta=source_meta)
+    compare_normalize_resp(
+        resp, q, MatchType.ALIAS, normalized_ache, expected_source_meta=source_meta
+    )
 
     q = "YT"
     resp = query_handler.normalize(q)
-    compare_normalize_resp(resp, q, MatchType.PREV_SYMBOL, normalized_ache,
-                           expected_source_meta=source_meta)
-
-    q = "ACEE"
-    resp = query_handler.normalize(q)
-    compare_normalize_resp(resp, q, MatchType.PREV_SYMBOL, normalized_ache,
-                           expected_source_meta=source_meta)
-
-    q = "omim:100740"
-    resp = query_handler.normalize(q)
-    compare_normalize_resp(resp, q, MatchType.ASSOCIATED_WITH,
-                           normalized_ache, expected_source_meta=source_meta)
-=======
-    cpy_normalized_ache = copy.deepcopy(normalized_ache)
-    cpy_normalized_ache.id = "normalize.gene:ache"
-    compare_normalize_resp(
-        resp, q, MatchType.SYMBOL, cpy_normalized_ache, expected_source_meta=source_meta
-    )
-
-    q = "hgnc:108"
-    resp = query_handler.normalize(q)
-    cpy_normalized_ache.id = "normalize.gene:hgnc%3A108"
-    compare_normalize_resp(
-        resp,
-        q,
-        MatchType.CONCEPT_ID,
-        cpy_normalized_ache,
-        expected_source_meta=source_meta,
-    )
-
-    q = "ensembl:ENSG00000087085"
-    resp = query_handler.normalize(q)
-    cpy_normalized_ache.id = "normalize.gene:ensembl%3AENSG00000087085"
-    compare_normalize_resp(
-        resp,
-        q,
-        MatchType.CONCEPT_ID,
-        cpy_normalized_ache,
-        expected_source_meta=source_meta,
-    )
-
-    q = "ncbigene:43"
-    resp = query_handler.normalize(q)
-    cpy_normalized_ache.id = "normalize.gene:ncbigene%3A43"
-    compare_normalize_resp(
-        resp,
-        q,
-        MatchType.CONCEPT_ID,
-        cpy_normalized_ache,
-        expected_source_meta=source_meta,
-    )
-
-    q = "3.1.1.7"
-    resp = query_handler.normalize(q)
-    cpy_normalized_ache.id = "normalize.gene:3.1.1.7"
-    compare_normalize_resp(
-        resp, q, MatchType.ALIAS, cpy_normalized_ache, expected_source_meta=source_meta
-    )
-
-    q = "ARACHE"
-    resp = query_handler.normalize(q)
-    cpy_normalized_ache.id = "normalize.gene:ARACHE"
-    compare_normalize_resp(
-        resp, q, MatchType.ALIAS, cpy_normalized_ache, expected_source_meta=source_meta
-    )
-
-    q = "YT"
-    resp = query_handler.normalize(q)
-    cpy_normalized_ache.id = "normalize.gene:YT"
     compare_normalize_resp(
         resp,
         q,
         MatchType.PREV_SYMBOL,
-        cpy_normalized_ache,
+        normalized_ache,
         expected_source_meta=source_meta,
     )
 
     q = "ACEE"
     resp = query_handler.normalize(q)
-    cpy_normalized_ache.id = "normalize.gene:ACEE"
     compare_normalize_resp(
         resp,
         q,
         MatchType.PREV_SYMBOL,
-        cpy_normalized_ache,
+        normalized_ache,
         expected_source_meta=source_meta,
     )
 
     q = "omim:100740"
     resp = query_handler.normalize(q)
-    cpy_normalized_ache.id = "normalize.gene:omim%3A100740"
     compare_normalize_resp(
         resp,
         q,
         MatchType.ASSOCIATED_WITH,
-        cpy_normalized_ache,
+        normalized_ache,
         expected_source_meta=source_meta,
     )
->>>>>>> 76579daa
 
 
 def test_braf_query(query_handler, num_sources, normalized_braf, source_meta):
@@ -1552,104 +1328,49 @@
 
     q = "braf"
     resp = query_handler.normalize(q)
-<<<<<<< HEAD
-    compare_normalize_resp(resp, q, MatchType.SYMBOL, normalized_braf,
-                           expected_source_meta=source_meta)
+    compare_normalize_resp(
+        resp, q, MatchType.SYMBOL, normalized_braf, expected_source_meta=source_meta
+    )
 
     q = "hgnc:1097"
     resp = query_handler.normalize(q)
-    compare_normalize_resp(resp, q, MatchType.CONCEPT_ID, normalized_braf,
-                           expected_source_meta=source_meta)
+    compare_normalize_resp(
+        resp, q, MatchType.CONCEPT_ID, normalized_braf, expected_source_meta=source_meta
+    )
 
     q = "ensembl:ENSG00000157764"
     resp = query_handler.normalize(q)
-    compare_normalize_resp(resp, q, MatchType.CONCEPT_ID, normalized_braf,
-                           expected_source_meta=source_meta)
+    compare_normalize_resp(
+        resp, q, MatchType.CONCEPT_ID, normalized_braf, expected_source_meta=source_meta
+    )
 
     q = "ncbigene:673"
     resp = query_handler.normalize(q)
-    compare_normalize_resp(resp, q, MatchType.CONCEPT_ID, normalized_braf,
-                           expected_source_meta=source_meta)
+    compare_normalize_resp(
+        resp, q, MatchType.CONCEPT_ID, normalized_braf, expected_source_meta=source_meta
+    )
 
     q = "NS7"
     resp = query_handler.normalize(q)
-    compare_normalize_resp(resp, q, MatchType.ALIAS, normalized_braf,
-                           expected_source_meta=source_meta)
+    compare_normalize_resp(
+        resp, q, MatchType.ALIAS, normalized_braf, expected_source_meta=source_meta
+    )
 
     q = "b-raf"
     resp = query_handler.normalize(q)
-    compare_normalize_resp(resp, q, MatchType.ALIAS, normalized_braf,
-                           expected_source_meta=source_meta)
+    compare_normalize_resp(
+        resp, q, MatchType.ALIAS, normalized_braf, expected_source_meta=source_meta
+    )
 
     q = "omim:164757"
     resp = query_handler.normalize(q)
-    compare_normalize_resp(resp, q, MatchType.ASSOCIATED_WITH,
-                           normalized_braf, expected_source_meta=source_meta)
-=======
-    cpy_normalized_braf = copy.deepcopy(normalized_braf)
-    cpy_normalized_braf.id = "normalize.gene:braf"
-    compare_normalize_resp(
-        resp, q, MatchType.SYMBOL, cpy_normalized_braf, expected_source_meta=source_meta
-    )
-
-    q = "hgnc:1097"
-    resp = query_handler.normalize(q)
-    cpy_normalized_braf.id = "normalize.gene:hgnc%3A1097"
-    compare_normalize_resp(
-        resp,
-        q,
-        MatchType.CONCEPT_ID,
-        cpy_normalized_braf,
-        expected_source_meta=source_meta,
-    )
-
-    q = "ensembl:ENSG00000157764"
-    resp = query_handler.normalize(q)
-    cpy_normalized_braf.id = "normalize.gene:ensembl%3AENSG00000157764"
-    compare_normalize_resp(
-        resp,
-        q,
-        MatchType.CONCEPT_ID,
-        cpy_normalized_braf,
-        expected_source_meta=source_meta,
-    )
-
-    q = "ncbigene:673"
-    resp = query_handler.normalize(q)
-    cpy_normalized_braf.id = "normalize.gene:ncbigene%3A673"
-    compare_normalize_resp(
-        resp,
-        q,
-        MatchType.CONCEPT_ID,
-        cpy_normalized_braf,
-        expected_source_meta=source_meta,
-    )
-
-    q = "NS7"
-    resp = query_handler.normalize(q)
-    cpy_normalized_braf.id = "normalize.gene:NS7"
-    compare_normalize_resp(
-        resp, q, MatchType.ALIAS, cpy_normalized_braf, expected_source_meta=source_meta
-    )
-
-    q = "b-raf"
-    resp = query_handler.normalize(q)
-    cpy_normalized_braf.id = "normalize.gene:b-raf"
-    compare_normalize_resp(
-        resp, q, MatchType.ALIAS, cpy_normalized_braf, expected_source_meta=source_meta
-    )
-
-    q = "omim:164757"
-    resp = query_handler.normalize(q)
-    cpy_normalized_braf.id = "normalize.gene:omim%3A164757"
     compare_normalize_resp(
         resp,
         q,
         MatchType.ASSOCIATED_WITH,
-        cpy_normalized_braf,
+        normalized_braf,
         expected_source_meta=source_meta,
     )
->>>>>>> 76579daa
 
 
 def test_abl1_query(query_handler, num_sources, normalized_abl1, source_meta):
@@ -1685,140 +1406,73 @@
 
     q = "abl1"
     resp = query_handler.normalize(q)
-<<<<<<< HEAD
-    compare_normalize_resp(resp, q, MatchType.SYMBOL, normalized_abl1,
-                           expected_source_meta=source_meta)
+    compare_normalize_resp(
+        resp, q, MatchType.SYMBOL, normalized_abl1, expected_source_meta=source_meta
+    )
 
     q = "hgnc:76"
     resp = query_handler.normalize(q)
-    compare_normalize_resp(resp, q, MatchType.CONCEPT_ID, normalized_abl1,
-                           expected_source_meta=source_meta)
+    compare_normalize_resp(
+        resp, q, MatchType.CONCEPT_ID, normalized_abl1, expected_source_meta=source_meta
+    )
 
     q = "ensembl:ENSG00000097007"
     resp = query_handler.normalize(q)
-    compare_normalize_resp(resp, q, MatchType.CONCEPT_ID, normalized_abl1,
-                           expected_source_meta=source_meta)
+    compare_normalize_resp(
+        resp, q, MatchType.CONCEPT_ID, normalized_abl1, expected_source_meta=source_meta
+    )
 
     q = "ncbigene:25"
     resp = query_handler.normalize(q)
-    compare_normalize_resp(resp, q, MatchType.CONCEPT_ID, normalized_abl1,
-                           expected_source_meta=source_meta)
+    compare_normalize_resp(
+        resp, q, MatchType.CONCEPT_ID, normalized_abl1, expected_source_meta=source_meta
+    )
 
     q = "v-abl"
     resp = query_handler.normalize(q)
-    compare_normalize_resp(resp, q, MatchType.ALIAS, normalized_abl1,
-                           expected_source_meta=source_meta)
+    compare_normalize_resp(
+        resp, q, MatchType.ALIAS, normalized_abl1, expected_source_meta=source_meta
+    )
 
     q = "LOC116063"
     resp = query_handler.normalize(q)
-    compare_normalize_resp(resp, q, MatchType.PREV_SYMBOL, normalized_abl1,
-                           expected_source_meta=source_meta)
-
-    q = "LOC112779"
-    resp = query_handler.normalize(q)
-    compare_normalize_resp(resp, q, MatchType.PREV_SYMBOL, normalized_abl1,
-                           expected_source_meta=source_meta)
-
-    q = "ABL"
-    resp = query_handler.normalize(q)
-    compare_normalize_resp(resp, q, MatchType.PREV_SYMBOL, normalized_abl1,
-                           expected_source_meta=source_meta)
-
-    q = "refseq:NM_007313"
-    resp = query_handler.normalize(q)
-    compare_normalize_resp(resp, q, MatchType.ASSOCIATED_WITH,
-                           normalized_abl1, expected_source_meta=source_meta)
-=======
-    cpy_normalized_abl1 = copy.deepcopy(normalized_abl1)
-    cpy_normalized_abl1.id = "normalize.gene:abl1"
-    compare_normalize_resp(
-        resp, q, MatchType.SYMBOL, cpy_normalized_abl1, expected_source_meta=source_meta
-    )
-
-    q = "hgnc:76"
-    resp = query_handler.normalize(q)
-    cpy_normalized_abl1.id = "normalize.gene:hgnc%3A76"
-    compare_normalize_resp(
-        resp,
-        q,
-        MatchType.CONCEPT_ID,
-        cpy_normalized_abl1,
-        expected_source_meta=source_meta,
-    )
-
-    q = "ensembl:ENSG00000097007"
-    resp = query_handler.normalize(q)
-    cpy_normalized_abl1.id = "normalize.gene:ensembl%3AENSG00000097007"
-    compare_normalize_resp(
-        resp,
-        q,
-        MatchType.CONCEPT_ID,
-        cpy_normalized_abl1,
-        expected_source_meta=source_meta,
-    )
-
-    q = "ncbigene:25"
-    resp = query_handler.normalize(q)
-    cpy_normalized_abl1.id = "normalize.gene:ncbigene%3A25"
-    compare_normalize_resp(
-        resp,
-        q,
-        MatchType.CONCEPT_ID,
-        cpy_normalized_abl1,
-        expected_source_meta=source_meta,
-    )
-
-    q = "v-abl"
-    resp = query_handler.normalize(q)
-    cpy_normalized_abl1.id = "normalize.gene:v-abl"
-    compare_normalize_resp(
-        resp, q, MatchType.ALIAS, cpy_normalized_abl1, expected_source_meta=source_meta
-    )
-
-    q = "LOC116063"
-    resp = query_handler.normalize(q)
-    cpy_normalized_abl1.id = "normalize.gene:LOC116063"
     compare_normalize_resp(
         resp,
         q,
         MatchType.PREV_SYMBOL,
-        cpy_normalized_abl1,
+        normalized_abl1,
         expected_source_meta=source_meta,
     )
 
     q = "LOC112779"
     resp = query_handler.normalize(q)
-    cpy_normalized_abl1.id = "normalize.gene:LOC112779"
     compare_normalize_resp(
         resp,
         q,
         MatchType.PREV_SYMBOL,
-        cpy_normalized_abl1,
+        normalized_abl1,
         expected_source_meta=source_meta,
     )
 
     q = "ABL"
     resp = query_handler.normalize(q)
-    cpy_normalized_abl1.id = "normalize.gene:ABL"
     compare_normalize_resp(
         resp,
         q,
         MatchType.PREV_SYMBOL,
-        cpy_normalized_abl1,
+        normalized_abl1,
         expected_source_meta=source_meta,
     )
 
     q = "refseq:NM_007313"
     resp = query_handler.normalize(q)
-    cpy_normalized_abl1.id = "normalize.gene:refseq%3ANM_007313"
     compare_normalize_resp(
         resp,
         q,
         MatchType.ASSOCIATED_WITH,
-        cpy_normalized_abl1,
+        normalized_abl1,
         expected_source_meta=source_meta,
     )
->>>>>>> 76579daa
 
 
 def test_multiple_norm_concepts(query_handler, normalized_p150, source_meta):
