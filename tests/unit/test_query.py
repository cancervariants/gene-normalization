"""Module to test the query module."""
import pytest
from ga4gh.core import domain_models

from gene.query import InvalidParameterException, QueryHandler
from gene.schemas import BaseGene, MatchType, SourceName


@pytest.fixture(scope="module")
def query_handler(database):
    """Build query_handler test fixture."""

    class QueryGetter:
        def __init__(self):
            self.query_handler = QueryHandler(database)

        def search(self, query_str, incl="", excl=""):
            return self.query_handler.search(query_str=query_str, incl=incl, excl=excl)

        def normalize(self, query_str):
            return self.query_handler.normalize(query_str)

        def normalize_unmerged(self, query_str):
            return self.query_handler.normalize_unmerged(query_str)

    return QueryGetter()


@pytest.fixture(scope="module")
def normalized_ache():
    """Return normalized core Gene object for ACHE."""
    params = {
        "type": "Gene",
        "id": "normalize.gene.hgnc:108",
        "label": "ACHE",
        "mappings": [
            {
                "coding": {"code": "ENSG00000087085", "system": "ensembl"},
                "relation": "relatedMatch",
            },
            {
                "coding": {"code": "43", "system": "ncbigene"},
                "relation": "relatedMatch",
            },
            {
                "coding": {"code": "OTTHUMG00000157033", "system": "vega"},
                "relation": "relatedMatch",
            },
            {
                "coding": {"code": "uc003uxi.4", "system": "ucsc"},
                "relation": "relatedMatch",
            },
            {
                "coding": {"code": "CCDS5710", "system": "ccds"},
                "relation": "relatedMatch",
            },
            {
                "coding": {"code": "CCDS64736", "system": "ccds"},
                "relation": "relatedMatch",
            },
            {
                "coding": {"code": "CCDS5709", "system": "ccds"},
                "relation": "relatedMatch",
            },
            {
                "coding": {"code": "P22303", "system": "uniprot"},
                "relation": "relatedMatch",
            },
            {
                "coding": {"code": "1380483", "system": "pubmed"},
                "relation": "relatedMatch",
            },
            {
                "coding": {"code": "100740", "system": "omim"},
                "relation": "relatedMatch",
            },
            {
                "coding": {"code": "S09.979", "system": "merops"},
                "relation": "relatedMatch",
            },
            {
                "coding": {"code": "2465", "system": "iuphar"},
                "relation": "relatedMatch",
            },
            {
                "coding": {"code": "NM_015831", "system": "refseq"},
                "relation": "relatedMatch",
            },
        ],
        "alternativeLabels": ["3.1.1.7", "YT", "N-ACHE", "ARACHE", "ACEE"],
        "extensions": [
            {"name": "previous_symbols", "value": ["ACEE", "YT"]},
            {
                "name": "approved_name",
                "value": "acetylcholinesterase (Cartwright blood group)",
            },
            {"name": "symbol_status", "value": "approved"},
            {
                "name": "ncbi_locations",
                "value": [
                    # {
                    #     "id": "ga4gh:CL.JSw-08GkF-7M-OQR-33MLLKQHSi7QJb5",
                    #     "type": "ChromosomeLocation",
                    #     "species_id": "taxonomy:9606",
                    #     "chr": "7",
                    #     "end": "q22.1",
                    #     "start": "q22.1"
                    # },
                    {
                        "type": "SequenceLocation",
                        "sequenceReference": {
                            "type": "SequenceReference",
                            "refgetAccession": "SQ.F-LrLMe1SRpfUZHkQmvkVKFEGaoDeHul",
                        },
                        "start": 100889993,
                        "end": 100896994,
                    }
                ],
            },
            # {
            #     "name": "hgnc_locations",
            #     "value": [
            #         {
            #             "id": "ga4gh:CL.JSw-08GkF-7M-OQR-33MLLKQHSi7QJb5",
            #             "type": "ChromosomeLocation",
            #             "species_id": "taxonomy:9606",
            #             "chr": "7",
            #             "start": "q22.1",
            #             "end": "q22.1"
            #         }
            #     ],
            # },
            {
                "name": "ensembl_locations",
                "value": [
                    {
                        "type": "SequenceLocation",
                        "sequenceReference": {
                            "type": "SequenceReference",
                            "refgetAccession": "SQ.F-LrLMe1SRpfUZHkQmvkVKFEGaoDeHul",
                        },
                        "start": 100889993,
                        "end": 100896974,
                    }
                ],
            },
            {"name": "ncbi_gene_type", "value": "protein-coding"},
            {
                "name": "hgnc_locus_type",
                "value": "gene with protein product",
            },
            {"name": "ensembl_biotype", "value": "protein_coding"},
            {"name": "strand", "value": "-"},
        ],
    }
    return domain_models.Gene(**params)


@pytest.fixture(scope="module")
def normalized_braf():
    """Return normalized core Gene object for BRAF."""
    params = {
        "type": "Gene",
        "id": "normalize.gene.hgnc:1097",
        "label": "BRAF",
        "mappings": [
            {
                "coding": {"code": "673", "system": "ncbigene"},
                "relation": "relatedMatch",
            },
            {
                "coding": {"code": "ENSG00000157764", "system": "ensembl"},
                "relation": "relatedMatch",
            },
            {
                "coding": {"code": "CCDS5863", "system": "ccds"},
                "relation": "relatedMatch",
            },
            {
                "coding": {"code": "1943", "system": "iuphar"},
                "relation": "relatedMatch",
            },
            {
                "coding": {"code": "119066", "system": "orphanet"},
                "relation": "relatedMatch",
            },
            {
                "coding": {"code": "BRAF", "system": "cosmic"},
                "relation": "relatedMatch",
            },
            {
                "coding": {"code": "2284096", "system": "pubmed"},
                "relation": "relatedMatch",
            },
            {
                "coding": {"code": "uc003vwc.5", "system": "ucsc"},
                "relation": "relatedMatch",
            },
            {
                "coding": {"code": "164757", "system": "omim"},
                "relation": "relatedMatch",
            },
            {
                "coding": {"code": "NM_004333", "system": "refseq"},
                "relation": "relatedMatch",
            },
            {
                "coding": {"code": "CCDS87555", "system": "ccds"},
                "relation": "relatedMatch",
            },
            {
                "coding": {"code": "P15056", "system": "uniprot"},
                "relation": "relatedMatch",
            },
            {
                "coding": {"code": "M95712", "system": "ena.embl"},
                "relation": "relatedMatch",
            },
            {
                "coding": {"code": "OTTHUMG00000157457", "system": "vega"},
                "relation": "relatedMatch",
            },
            {
                "coding": {"code": "1565476", "system": "pubmed"},
                "relation": "relatedMatch",
            },
            {
                "coding": {"code": "CCDS94219", "system": "ccds"},
                "relation": "relatedMatch",
            },
            {
                "coding": {"code": "CCDS94218", "system": "ccds"},
                "relation": "relatedMatch",
            },
        ],
        "alternativeLabels": ["BRAF1", "BRAF-1", "RAFB1", "NS7", "B-RAF1", "B-raf"],
        "extensions": [
            {
                "name": "approved_name",
                "value": "B-Raf proto-oncogene, serine/threonine kinase",
            },
            # {
            #     "name": "hgnc_locations",
            #     "value": [
            #         {
            #             "id": "ga4gh:CL.ZZZYpOwuW1BLLJXc_Dm4eVZ5E0smVYCc",
            #             "type": "ChromosomeLocation",
            #             "species_id": "taxonomy:9606",
            #             "chr": "7",
            #             "end": "q34",
            #             "start": "q34",
            #         }
            #     ],
            # },
            {
                "name": "ensembl_locations",
                "value": [
                    {
                        "type": "SequenceLocation",
                        "sequenceReference": {
                            "type": "SequenceReference",
                            "refgetAccession": "SQ.F-LrLMe1SRpfUZHkQmvkVKFEGaoDeHul",
                        },
                        "start": 140719326,
                        "end": 140924929,
                    }
                ],
            },
            {
                "name": "ncbi_locations",
                "value": [
                    # {
                    #     "id": "ga4gh:CL.ZZZYpOwuW1BLLJXc_Dm4eVZ5E0smVYCc",
                    #     "type": "ChromosomeLocation",
                    #     "species_id": "taxonomy:9606",
                    #     "chr": "7",
                    #     "start": "q34",
                    #     "end": "q34"
                    # },
                    {
                        "type": "SequenceLocation",
                        "sequenceReference": {
                            "type": "SequenceReference",
                            "refgetAccession": "SQ.F-LrLMe1SRpfUZHkQmvkVKFEGaoDeHul",
                        },
                        "start": 140713327,
                        "end": 140924929,
                    }
                ],
            },
            {"name": "ncbi_gene_type", "value": "protein-coding"},
            {
                "name": "hgnc_locus_type",
                "value": "gene with protein product",
            },
            {"name": "ensembl_biotype", "value": "protein_coding"},
            {"name": "strand", "value": "-"},
            {"name": "symbol_status", "value": "approved"},
        ],
    }
    return domain_models.Gene(**params)


@pytest.fixture(scope="module")
def normalized_abl1():
    """Return normalized core Gene object for ABL1."""
    params = {
        "type": "Gene",
        "id": "normalize.gene.hgnc:76",
        "label": "ABL1",
        "mappings": [
            {
                "coding": {"code": "ENSG00000097007", "system": "ensembl"},
                "relation": "relatedMatch",
            },
            {
                "coding": {"code": "25", "system": "ncbigene"},
                "relation": "relatedMatch",
            },
            {
                "coding": {"code": "OTTHUMG00000020813", "system": "vega"},
                "relation": "relatedMatch",
            },
            {
                "coding": {"code": "uc004bzv.4", "system": "ucsc"},
                "relation": "relatedMatch",
            },
            {
                "coding": {"code": "CCDS35166", "system": "ccds"},
                "relation": "relatedMatch",
            },
            {
                "coding": {"code": "CCDS35165", "system": "ccds"},
                "relation": "relatedMatch",
            },
            {
                "coding": {"code": "P00519", "system": "uniprot"},
                "relation": "relatedMatch",
            },
            {
                "coding": {"code": "1857987", "system": "pubmed"},
                "relation": "relatedMatch",
            },
            {
                "coding": {"code": "12626632", "system": "pubmed"},
                "relation": "relatedMatch",
            },
            {
                "coding": {"code": "ABL1", "system": "cosmic"},
                "relation": "relatedMatch",
            },
            {
                "coding": {"code": "189980", "system": "omim"},
                "relation": "relatedMatch",
            },
            {
                "coding": {"code": "117691", "system": "orphanet"},
                "relation": "relatedMatch",
            },
            {
                "coding": {"code": "1923", "system": "iuphar"},
                "relation": "relatedMatch",
            },
            {
                "coding": {"code": "M14752", "system": "ena.embl"},
                "relation": "relatedMatch",
            },
            {
                "coding": {"code": "NM_007313", "system": "refseq"},
                "relation": "relatedMatch",
            },
        ],
        "alternativeLabels": [
            "c-ABL",
            "JTK7",
            "p150",
            "CHDSKM",
            "BCR-ABL",
            "v-abl",
            "c-ABL1",
            "bcr/abl",
            "LOC116063",
            "LOC112779",
            "ABL",
        ],
        "extensions": [
            {
                "name": "previous_symbols",
                "value": ["LOC116063", "LOC112779", "ABL"],
            },
            {
                "name": "approved_name",
                "value": "ABL proto-oncogene 1, non-receptor tyrosine kinase",
            },
            # {
            #     "name": "hgnc_locations",
            #     "value": [
            #         {
            #             "id": "ga4gh:CL.1vsxettosueUHyFIOoTPzwIFD1DodLuT",
            #             "type": "ChromosomeLocation",
            #             "species_id": "taxonomy:9606",
            #             "chr": "9",
            #             "end": "q34.12",
            #             "start": "q34.12"
            #         }
            #     ],
            # },
            {
                "name": "ncbi_locations",
                "value": [
                    # {
                    #     "id": "ga4gh:CL.1vsxettosueUHyFIOoTPzwIFD1DodLuT",
                    #     "type": "ChromosomeLocation",
                    #     "species_id": "taxonomy:9606",
                    #     "chr": "9",
                    #     "start": "q34.12",
                    #     "end": "q34.12"
                    # },
                    {
                        "type": "SequenceLocation",
                        "sequenceReference": {
                            "type": "SequenceReference",
                            "refgetAccession": "SQ.KEO-4XBcm1cxeo_DIQ8_ofqGUkp4iZhI",
                        },
                        "start": 130713042,
                        "end": 130887675,
                    }
                ],
            },
            {
                "name": "ensembl_locations",
                "value": [
                    {
                        "type": "SequenceLocation",
                        "sequenceReference": {
                            "type": "SequenceReference",
                            "refgetAccession": "SQ.KEO-4XBcm1cxeo_DIQ8_ofqGUkp4iZhI",
                        },
                        "start": 130713015,
                        "end": 130887675,
                    }
                ],
            },
            {"name": "ncbi_gene_type", "value": "protein-coding"},
            {
                "name": "hgnc_locus_type",
                "value": "gene with protein product",
            },
            {"name": "ensembl_biotype", "value": "protein_coding"},
            {"name": "strand", "value": "+"},
            {"name": "symbol_status", "value": "approved"},
        ],
    }
    return domain_models.Gene(**params)


@pytest.fixture(scope="module")
def normalized_p150():
    """Return normalized core Gene object for p150."""
    params = {
        "type": "Gene",
        "id": "normalize.gene.hgnc:1910",
        "label": "CHAF1A",
        "mappings": [
            {
                "coding": {"code": "ENSG00000167670", "system": "ensembl"},
                "relation": "relatedMatch",
            },
            {
                "coding": {"code": "10036", "system": "ncbigene"},
                "relation": "relatedMatch",
            },
            {
                "coding": {"code": "601246", "system": "omim"},
                "relation": "relatedMatch",
            },
            {
                "coding": {"code": "CCDS32875", "system": "ccds"},
                "relation": "relatedMatch",
            },
            {
                "coding": {"code": "7600578", "system": "pubmed"},
                "relation": "relatedMatch",
            },
            {
                "coding": {"code": "OTTHUMG00000181922", "system": "vega"},
                "relation": "relatedMatch",
            },
            {
                "coding": {"code": "Q13111", "system": "uniprot"},
                "relation": "relatedMatch",
            },
            {
                "coding": {"code": "NM_005483", "system": "refseq"},
                "relation": "relatedMatch",
            },
            {
                "coding": {"code": "U20979", "system": "ena.embl"},
                "relation": "relatedMatch",
            },
            {
                "coding": {"code": "uc002mal.4", "system": "ucsc"},
                "relation": "relatedMatch",
            },
        ],
        "alternativeLabels": [
            "CAF1P150",
            "MGC71229",
            "CAF-1",
            "P150",
            "CAF1B",
            "CAF1",
            "LOC107985297",
        ],
        "extensions": [
            {
                "name": "approved_name",
                "value": "chromatin assembly factor 1 subunit A",
            },
            # {
            #     "name": "hgnc_locations",
            #     "value": [
            #         {
            #             "id": "ga4gh:CL.kPEG2TGUPOAsAYK6HY0ukprQ-DR_IuMZ",
            #             "type": "ChromosomeLocation",
            #             "species_id": "taxonomy:9606",
            #             "chr": "19",
            #             "end": "p13.3",
            #             "start": "p13.3"
            #         }
            #     ],
            # },
            {
                "name": "ensembl_locations",
                "value": [
                    {
                        "type": "SequenceLocation",
                        "sequenceReference": {
                            "type": "SequenceReference",
                            "refgetAccession": "SQ.IIB53T8CNeJJdUqzn9V_JnRtQadwWCbl",
                        },
                        "start": 4402639,
                        "end": 4445018,
                    }
                ],
            },
            {
                "name": "ncbi_locations",
                "value": [
                    # {
                    #     "id": "ga4gh:CL.kPEG2TGUPOAsAYK6HY0ukprQ-DR_IuMZ",
                    #     "type": "ChromosomeLocation",
                    #     "species_id": "taxonomy:9606",
                    #     "chr": "19",
                    #     "start": "p13.3",
                    #     "end": "p13.3"
                    # },
                    {
                        "type": "SequenceLocation",
                        "sequenceReference": {
                            "type": "SequenceReference",
                            "refgetAccession": "SQ.IIB53T8CNeJJdUqzn9V_JnRtQadwWCbl",
                        },
                        "start": 4402639,
                        "end": 4450830,
                    }
                ],
            },
            {"name": "ncbi_gene_type", "value": "protein-coding"},
            {
                "name": "hgnc_locus_type",
                "value": "gene with protein product",
            },
            {"name": "ensembl_biotype", "value": "protein_coding"},
            {
                "name": "previous_symbols",
                "value": ["LOC107985297"],
            },
            {"name": "strand", "value": "+"},
            {"name": "symbol_status", "value": "approved"},
        ],
    }
    return domain_models.Gene(**params)


@pytest.fixture(scope="module")
def normalized_loc_653303():
    """Provide test fixture for NCBI gene LOC653303. Used to validate
    normalized results that don't merge records.
    """
    params = {
        "type": "Gene",
        "label": "LOC653303",
        "alternativeLabels": ["LOC196266", "LOC654080", "LOC731196"],
        "extensions": [
            {
                "name": "approved_name",
                "value": "proprotein convertase subtilisin/kexin type 7 pseudogene",
            },
            {
                "name": "ncbi_locations",
                "value": [
                    # {
                    #     "id": "ga4gh:CL.82tL1yxucvwp5U2Yo4jNYX06pru8zZYl",
                    #     "type": "ChromosomeLocation",
                    #     "species_id": "taxonomy:9606",
                    #     "chr": "11",
                    #     "start": "q23.3",
                    #     "end": "q23.3"
                    # },
                    {
                        "type": "SequenceLocation",
                        "sequenceReference": {
                            "type": "SequenceReference",
                            "refgetAccession": "SQ.2NkFm8HK88MqeNkCgj78KidCAXgnsfV1",
                        },
                        "start": 117135528,
                        "end": 117138867,
                    }
                ],
            },
            {
                "name": "previous_symbols",
                "value": ["LOC196266", "LOC731196", "LOC654080"],
            },
            {"name": "ncbi_gene_type", "value": "pseudo"},
            {"name": "strand", "value": "+"},
        ],
        "id": "normalize.gene.ncbigene:653303",
    }
    return domain_models.Gene(**params)


@pytest.fixture(scope="module")
def normalize_unmerged_loc_653303():
    """Provide fixture for NCBI gene LOC655303. Used to validate normalized results
    that don't merge records.
    """
    return {
        "normalized_concept_id": "ncbigene:653303",
        "source_matches": {
            "NCBI": {
                "records": [
                    {
                        "concept_id": "ncbigene:653303",
                        "symbol": "LOC653303",
                        "symbol_status": None,
                        "label": "proprotein convertase subtilisin/kexin type 7 pseudogene",
                        "strand": "+",
                        "location_annotations": [],
                        "locations": [
                            # {
                            #     "type": "ChromosomeLocation",
                            #     "id": "ga4gh:CL.82tL1yxucvwp5U2Yo4jNYX06pru8zZYl",
                            #     "species_id": "taxonomy:9606",
                            #     "chr": "11",
                            #     "start": "q23.3",
                            #     "end": "q23.3"
                            # },
                            {
                                "type": "SequenceLocation",
                                "sequenceReference": {
                                    "type": "SequenceReference",
                                    "refgetAccession": "SQ.2NkFm8HK88MqeNkCgj78KidCAXgnsfV1",
                                },
                                "start": 117135528,
                                "end": 117138867,
                            }
                        ],
                        "aliases": [],
                        "previous_symbols": ["LOC196266", "LOC731196", "LOC654080"],
                        "xrefs": [],
                        "associated_with": [],
                        "gene_type": "pseudo",
                    }
                ]
            }
        },
    }


@pytest.fixture(scope="module")
def normalize_unmerged_chaf1a():
    """Return expected results from /normalize_unmerged for CHAF1A."""
    return {
        "normalized_concept_id": "hgnc:1910",
        "source_matches": {
            "HGNC": {
                "records": [
                    {
                        "concept_id": "hgnc:1910",
                        "symbol": "CHAF1A",
                        "symbol_status": "approved",
                        "label": "chromatin assembly factor 1 subunit A",
                        "strand": None,
                        "location_annotations": [],
                        "locations": [
                            # {
                            #     "type": "ChromosomeLocation",
                            #     "id": "ga4gh:CL.kPEG2TGUPOAsAYK6HY0ukprQ-DR_IuMZ",
                            #     "species_id": "taxonomy:9606",
                            #     "chr": "19",
                            #     "start": "p13.3",
                            #     "end": "p13.3"
                            # }
                        ],
                        "aliases": [
                            "CAF1P150",
                            "P150",
                            "CAF1",
                            "CAF1B",
                            "MGC71229",
                            "CAF-1",
                        ],
                        "previous_symbols": [],
                        "xrefs": ["ensembl:ENSG00000167670", "ncbigene:10036"],
                        "associated_with": [
                            "vega:OTTHUMG00000181922",
                            "ccds:CCDS32875",
                            "ucsc:uc002mal.4",
                            "pubmed:7600578",
                            "uniprot:Q13111",
                            "omim:601246",
                            "ena.embl:U20979",
                            "refseq:NM_005483",
                        ],
                        "gene_type": "gene with protein product",
                    }
                ],
            },
            "Ensembl": {
                "records": [
                    {
                        "concept_id": "ensembl:ENSG00000167670",
                        "symbol": "CHAF1A",
                        "symbol_status": None,
                        "label": "chromatin assembly factor 1 subunit A",
                        "strand": "+",
                        "location_annotations": [],
                        "locations": [
                            {
                                "type": "SequenceLocation",
                                "sequenceReference": {
                                    "type": "SequenceReference",
                                    "refgetAccession": "SQ.IIB53T8CNeJJdUqzn9V_JnRtQadwWCbl",
                                },
                                "start": 4402639,
                                "end": 4445018,
                            }
                        ],
                        "aliases": [],
                        "previous_symbols": [],
                        "xrefs": ["hgnc:1910"],
                        "associated_with": [],
                        "gene_type": "protein_coding",
                    }
                ],
            },
            "NCBI": {
                "records": [
                    {
                        "concept_id": "ncbigene:10036",
                        "symbol": "CHAF1A",
                        "symbol_status": None,
                        "label": "chromatin assembly factor 1 subunit A",
                        "strand": "+",
                        "location_annotations": [],
                        "locations": [
                            # {
                            #     "type": "ChromosomeLocation",
                            #     "id": "ga4gh:CL.kPEG2TGUPOAsAYK6HY0ukprQ-DR_IuMZ",
                            #     "species_id": "taxonomy:9606",
                            #     "chr": "19",
                            #     "start": "p13.3",
                            #     "end": "p13.3"
                            # },
                            {
                                "type": "SequenceLocation",
                                "sequenceReference": {
                                    "type": "SequenceReference",
                                    "refgetAccession": "SQ.IIB53T8CNeJJdUqzn9V_JnRtQadwWCbl",
                                },
                                "start": 4402639,
                                "end": 4450830,
                            }
                        ],
                        "aliases": ["CAF1P150", "P150", "CAF1", "CAF1B", "CAF-1"],
                        "previous_symbols": ["LOC107985297"],
                        "xrefs": ["ensembl:ENSG00000167670", "hgnc:1910"],
                        "associated_with": ["omim:601246"],
                        "gene_type": "protein-coding",
                    }
                ]
            },
        },
    }


@pytest.fixture(scope="module")
def normalize_unmerged_ache():
    """Provide ACHE fixture for unmerged normalize endpoint."""
    return {
        "normalized_concept_id": "hgnc:108",
        "source_matches": {
            "NCBI": {
                "records": [
                    {
                        "concept_id": "ncbigene:43",
                        "symbol": "ACHE",
                        "symbol_status": None,
                        "label": "acetylcholinesterase (Cartwright blood group)",
                        "strand": "-",
                        "location_annotations": [],
                        "locations": [
                            # {
                            #     "type": "ChromosomeLocation",
                            #     "id": "ga4gh:CL.JSw-08GkF-7M-OQR-33MLLKQHSi7QJb5",
                            #     "species_id": "taxonomy:9606",
                            #     "chr": "7",
                            #     "start": "q22.1",
                            #     "end": "q22.1"
                            # },
                            {
                                "type": "SequenceLocation",
                                "sequenceReference": {
                                    "type": "SequenceReference",
                                    "refgetAccession": "SQ.F-LrLMe1SRpfUZHkQmvkVKFEGaoDeHul",
                                },
                                "start": 100889993,
                                "end": 100896994,
                            }
                        ],
                        "aliases": ["YT", "ARACHE", "ACEE", "N-ACHE"],
                        "previous_symbols": ["ACEE"],
                        "xrefs": ["hgnc:108", "ensembl:ENSG00000087085"],
                        "associated_with": ["omim:100740"],
                        "gene_type": "protein-coding",
                    }
                ],
            },
            "Ensembl": {
                "records": [
                    {
                        "concept_id": "ensembl:ENSG00000087085",
                        "symbol": "ACHE",
                        "symbol_status": None,
                        "label": "acetylcholinesterase (Cartwright blood group)",
                        "strand": "-",
                        "location_annotations": [],
                        "locations": [
                            {
                                "type": "SequenceLocation",
                                "sequenceReference": {
                                    "type": "SequenceReference",
                                    "refgetAccession": "SQ.F-LrLMe1SRpfUZHkQmvkVKFEGaoDeHul",
                                },
                                "start": 100889993,
                                "end": 100896974,
                            }
                        ],
                        "aliases": [],
                        "previous_symbols": [],
                        "xrefs": ["hgnc:108"],
                        "associated_with": [],
                        "gene_type": "protein_coding",
                    }
                ]
            },
            "HGNC": {
                "records": [
                    {
                        "concept_id": "hgnc:108",
                        "symbol": "ACHE",
                        "symbol_status": "approved",
                        "label": "acetylcholinesterase (Cartwright blood group)",
                        "strand": None,
                        "location_annotations": [],
                        "locations": [
                            # {
                            #     "type": "ChromosomeLocation",
                            #     "id": "ga4gh:CL.JSw-08GkF-7M-OQR-33MLLKQHSi7QJb5",
                            #     "species_id": "taxonomy:9606",
                            #     "chr": "7",
                            #     "start": "q22.1",
                            #     "end": "q22.1"
                            # }
                        ],
                        "aliases": ["3.1.1.7"],
                        "previous_symbols": ["YT"],
                        "xrefs": ["ncbigene:43", "ensembl:ENSG00000087085"],
                        "associated_with": [
                            "ucsc:uc003uxi.4",
                            "vega:OTTHUMG00000157033",
                            "merops:S09.979",
                            "ccds:CCDS5710",
                            "omim:100740",
                            "iuphar:2465",
                            "ccds:CCDS5709",
                            "refseq:NM_015831",
                            "pubmed:1380483",
                            "uniprot:P22303",
                            "ccds:CCDS64736",
                        ],
                        "gene_type": "gene with protein product",
                    }
                ]
            },
        },
    }


@pytest.fixture(scope="module")
def normalized_ifnr():
    """Return normalized core Gene object for IFNR."""
    params = {
        "type": "Gene",
        "id": "normalize.gene.hgnc:5447",
        "label": "IFNR",
        "mappings": [
            {
                "coding": {"code": "3466", "system": "ncbigene"},
                "relation": "relatedMatch",
            },
            {
                "coding": {"code": "1906174", "system": "pubmed"},
                "relation": "relatedMatch",
            },
            {
                "coding": {"code": "147573", "system": "omim"},
                "relation": "relatedMatch",
            },
            {
                "coding": {"code": "1193239", "system": "pubmed"},
                "relation": "relatedMatch",
            },
        ],
        "alternativeLabels": ["IFNGM", "IFNGM2"],
        "extensions": [
            {
                "name": "approved_name",
                "value": "interferon production regulator",
            },
            {"name": "symbol_status", "value": "approved"},
            {"name": "symbol_status", "value": "approved"},
            {"name": "ncbi_gene_type", "value": "unknown"},
            {"name": "hgnc_locus_type", "value": "unknown"},
            {"name": "location_annotations", "value": ["16"]},
        ],
    }
    return domain_models.Gene(**params)


@pytest.fixture(scope="module")
def num_sources():
    """Get the number of sources."""
    return len(set(SourceName))


@pytest.fixture(scope="module")
def source_meta():
    """Create test fixture for source meta"""
    return [SourceName.HGNC, SourceName.ENSEMBL, SourceName.NCBI]


def compare_warnings(actual_warnings, expected_warnings):
    """Compare response warnings against expected results."""
    if expected_warnings:
        assert len(actual_warnings) == len(expected_warnings), "warnings len"
        for e_warnings in expected_warnings:
            for r_warnings in actual_warnings:
                for e_key, e_val in e_warnings.items():
                    for r_val in r_warnings.values():
                        if e_key == r_val:
                            if isinstance(e_val, list):
                                assert set(r_val) == set(e_val), "warnings val"
                            else:
                                assert r_val == e_val, "warnings val"
    else:
        assert actual_warnings == [], "warnings != []"


def compare_normalize_resp(
    resp,
    expected_query,
    expected_match_type,
    expected_gene,
    expected_warnings=None,
    expected_source_meta=None,
):
    """Check that normalize response is correct"""
    assert resp.query == expected_query
    compare_warnings(resp.warnings, expected_warnings)
    assert resp.match_type == expected_match_type
    assert resp.normalized_id == expected_gene.id.split("normalize.gene.")[-1]
    compare_gene(expected_gene, resp.gene)
    if not expected_source_meta:
        assert resp.source_meta_ == {}
    else:
        resp_source_meta_keys = resp.source_meta_.keys()
        assert len(resp_source_meta_keys) == len(
            expected_source_meta
        ), "source_meta_keys"
        for src in expected_source_meta:
            assert src in resp_source_meta_keys
    compare_service_meta(resp.service_meta_)


def compare_unmerged_record(gene, test_gene):
    """Check that gene and test_gene are the same."""
    assert gene.label == test_gene.label
    assert gene.concept_id == test_gene.concept_id
    assert set(gene.aliases) == set(test_gene.aliases)
    assert set(gene.xrefs) == set(test_gene.xrefs)
    assert gene.symbol_status == test_gene.symbol_status
    assert set(gene.previous_symbols) == set(test_gene.previous_symbols)
    assert set(gene.associated_with) == set(test_gene.associated_with)
    assert gene.symbol == test_gene.symbol
    assert len(gene.locations) == len(test_gene.locations)
    for loc in gene.locations:
        assert loc.id.split("ga4gh:SL.")[-1] == loc.digest
        loc.id = None
        loc.digest = None
        assert loc in test_gene.locations
    assert set(gene.location_annotations) == set(test_gene.location_annotations)
    assert gene.strand == test_gene.strand
    assert gene.gene_type == test_gene.gene_type


def compare_unmerged_response(actual, query, warnings, match_type, fixture):
    """Compare response from normalize unmerged endpoint to fixture."""
    assert actual.query == query
    compare_warnings(actual.warnings, warnings)
    assert actual.match_type == match_type
    assert actual.normalized_concept_id == fixture["normalized_concept_id"]

    for source, match in actual.source_matches.items():
        assert match.source_meta_  # check that it's there
        for record in match.records:
            concept_id = record.concept_id
            fixture_gene = None
            # get corresponding fixture record
            for gene in fixture["source_matches"][source.value]["records"]:
                if gene["concept_id"] == concept_id:
                    fixture_gene = BaseGene(**gene)
                    break
            assert fixture_gene, f"Unable to find fixture for {concept_id}"
            compare_unmerged_record(record, fixture_gene)


def compare_service_meta(service_meta):
    """Check that service metadata is correct."""
    assert service_meta.name == "gene-normalizer"
    assert service_meta.version >= "0.1.0"
    assert isinstance(service_meta.response_datetime, str)
    assert service_meta.url == "https://github.com/cancervariants/gene-normalization"


def compare_gene(test, actual):
    """Test that actual and expected core gene objects match."""
    assert actual.id == test.id
    assert actual.type == test.type
    assert actual.label == test.label

    assert bool(actual.mappings) == bool(test.mappings)
    if actual.mappings:
        no_matches = []
        for actual_mapping in actual.mappings:
            match = None
            for fixture_mapping in test.mappings:
                if actual_mapping == fixture_mapping:
                    match = actual_mapping
                    break
            if not match:
                no_matches.append(actual_mapping)
        assert no_matches == [], no_matches
        assert len(actual.mappings) == len(test.mappings)

<<<<<<< HEAD
    assert set(actual.aliases) == set(test.aliases), "aliases"
    extensions_present = "extensions" in test.model_fields
    assert ("extensions" in actual.model_fields) == extensions_present
=======
    assert set(actual.alternativeLabels) == set(test.alternativeLabels), "alternativeLabels"
    extensions_present = "extensions" in test.model_fields.keys()
    assert ("extensions" in actual.model_fields.keys()) == extensions_present
>>>>>>> 95388583
    if extensions_present:
        actual_ext_names = sorted([ext.name for ext in actual.extensions])
        unique_actual_ext_names = sorted(set(actual_ext_names))
        assert actual_ext_names == unique_actual_ext_names, "duplicate extension names"
        test_ext_names = {ext.name for ext in test.extensions}
        assert set(actual_ext_names) == test_ext_names, "extension names dont match"
        n_ext_correct = 0
        for test_ext in test.extensions:
            for actual_ext in actual.extensions:
                if actual_ext.name == test_ext.name:
                    assert isinstance(actual_ext.value, type(test_ext.value))
                    if isinstance(test_ext.value, list):
                        if test_ext.value:
                            if isinstance(test_ext.value[0], dict):
                                if test_ext.value[0].get("type") == "SequenceLocation":
                                    actual_digest = actual_ext.value[0].pop("id").split("ga4gh:SL.")[-1]
                                    assert actual_ext.value[0].pop("digest") == actual_digest
                                assert actual_ext.value == test_ext.value
                            else:
                                assert set(actual_ext.value) == set(
                                    test_ext.value
                                ), f"{test_ext.value} value"
                        else:
                            assert actual_ext.value == test_ext.value
                    else:
                        assert actual_ext.value == test_ext.value
                    n_ext_correct += 1
        assert n_ext_correct == len(test.extensions), "number of correct extensions"


def test_search_query(query_handler, num_sources):
    """Test that query returns properly-structured response."""
    resp = query_handler.search(" BRAF ")
    assert resp.query == "BRAF"
    matches = resp.source_matches
    assert isinstance(matches, dict)
    assert len(matches) == num_sources


def test_search_query_inc_exc(query_handler, num_sources):
    """Test that query incl and excl work correctly."""
    sources = "hgnc, ensembl, ncbi"
    resp = query_handler.search("BRAF", excl=sources)
    matches = resp.source_matches
    assert len(matches) == num_sources - len(sources.split())

    sources = "Hgnc, NCBi"
    resp = query_handler.search("BRAF", incl=sources)
    matches = resp.source_matches
    assert len(matches) == len(sources.split())
    assert SourceName.HGNC in matches
    assert SourceName.NCBI in matches

    sources = "HGnC"
    resp = query_handler.search("BRAF", excl=sources)
    matches = resp.source_matches
    assert len(matches) == num_sources - len(sources.split())
    assert SourceName.ENSEMBL in matches
    assert SourceName.NCBI in matches


def test_search_invalid_parameter_exception(query_handler):
    """Test that Invalid parameter exception works correctly."""
    with pytest.raises(InvalidParameterException):
        _ = query_handler.search("BRAF", incl="hgn")

    with pytest.raises(InvalidParameterException):
        resp = query_handler.search("BRAF", incl="hgnc", excl="hgnc")  # noqa: F841


def test_ache_query(query_handler, num_sources, normalized_ache, source_meta):
    """Test that ACHE concept_id shows xref matches."""
    # Search
    resp = query_handler.search("ncbigene:43")
    matches = resp.source_matches
    assert len(matches) == num_sources
    assert matches[SourceName.HGNC].records[0].match_type == MatchType.XREF
    assert len(matches[SourceName.ENSEMBL].records) == 0
    assert matches[SourceName.NCBI].records[0].match_type == MatchType.CONCEPT_ID

    resp = query_handler.search("hgnc:108")
    matches = resp.source_matches
    assert len(matches) == num_sources
    assert matches[SourceName.HGNC].records[0].match_type == MatchType.CONCEPT_ID
    assert matches[SourceName.ENSEMBL].records[0].match_type == MatchType.XREF
    assert matches[SourceName.NCBI].records[0].match_type == MatchType.XREF

    resp = query_handler.search("ensembl:ENSG00000087085")
    matches = resp.source_matches
    assert len(matches) == num_sources
    assert matches[SourceName.HGNC].records[0].match_type == MatchType.XREF
    assert matches[SourceName.ENSEMBL].records[0].match_type == MatchType.CONCEPT_ID
    assert matches[SourceName.NCBI].records[0].match_type == MatchType.XREF

    # Normalize
    q = "ACHE"
    resp = query_handler.normalize(q)
    compare_normalize_resp(
        resp, q, MatchType.SYMBOL, normalized_ache, expected_source_meta=source_meta
    )

    q = "ache"
    resp = query_handler.normalize(q)
    compare_normalize_resp(
        resp, q, MatchType.SYMBOL, normalized_ache, expected_source_meta=source_meta
    )

    q = "hgnc:108"
    resp = query_handler.normalize(q)
    compare_normalize_resp(
        resp, q, MatchType.CONCEPT_ID, normalized_ache, expected_source_meta=source_meta
    )

    q = "ensembl:ENSG00000087085"
    resp = query_handler.normalize(q)
    compare_normalize_resp(
        resp, q, MatchType.CONCEPT_ID, normalized_ache, expected_source_meta=source_meta
    )

    q = "ncbigene:43"
    resp = query_handler.normalize(q)
    compare_normalize_resp(
        resp, q, MatchType.CONCEPT_ID, normalized_ache, expected_source_meta=source_meta
    )

    q = "3.1.1.7"
    resp = query_handler.normalize(q)
    compare_normalize_resp(
        resp, q, MatchType.ALIAS, normalized_ache, expected_source_meta=source_meta
    )

    q = "ARACHE"
    resp = query_handler.normalize(q)
    compare_normalize_resp(
        resp, q, MatchType.ALIAS, normalized_ache, expected_source_meta=source_meta
    )

    q = "YT"
    resp = query_handler.normalize(q)
    compare_normalize_resp(
        resp,
        q,
        MatchType.PREV_SYMBOL,
        normalized_ache,
        expected_source_meta=source_meta,
    )

    q = "ACEE"
    resp = query_handler.normalize(q)
    compare_normalize_resp(
        resp,
        q,
        MatchType.PREV_SYMBOL,
        normalized_ache,
        expected_source_meta=source_meta,
    )

    q = "omim:100740"
    resp = query_handler.normalize(q)
    compare_normalize_resp(
        resp,
        q,
        MatchType.ASSOCIATED_WITH,
        normalized_ache,
        expected_source_meta=source_meta,
    )


def test_braf_query(query_handler, num_sources, normalized_braf, source_meta):
    """Test that BRAF concept_id shows xref matches."""
    # Search
    resp = query_handler.search("ncbigene:673")
    matches = resp.source_matches
    assert len(matches) == num_sources
    assert matches[SourceName.HGNC].records[0].match_type == MatchType.XREF
    assert len(matches[SourceName.ENSEMBL].records) == 0
    assert matches[SourceName.NCBI].records[0].match_type == MatchType.CONCEPT_ID

    resp = query_handler.search("hgnc:1097")
    matches = resp.source_matches
    assert len(matches) == num_sources
    assert matches[SourceName.HGNC].records[0].match_type == MatchType.CONCEPT_ID
    assert matches[SourceName.ENSEMBL].records[0].match_type == MatchType.XREF
    assert matches[SourceName.NCBI].records[0].match_type == MatchType.XREF

    resp = query_handler.search("ensembl:ENSG00000157764")
    matches = resp.source_matches
    assert len(matches) == num_sources
    assert matches[SourceName.HGNC].records[0].match_type == MatchType.XREF
    assert matches[SourceName.ENSEMBL].records[0].match_type == MatchType.CONCEPT_ID
    assert matches[SourceName.NCBI].records[0].match_type == MatchType.XREF

    # Normalize
    q = "BRAF"
    resp = query_handler.normalize(q)
    compare_normalize_resp(
        resp, q, MatchType.SYMBOL, normalized_braf, expected_source_meta=source_meta
    )

    q = "braf"
    resp = query_handler.normalize(q)
    compare_normalize_resp(
        resp, q, MatchType.SYMBOL, normalized_braf, expected_source_meta=source_meta
    )

    q = "hgnc:1097"
    resp = query_handler.normalize(q)
    compare_normalize_resp(
        resp, q, MatchType.CONCEPT_ID, normalized_braf, expected_source_meta=source_meta
    )

    q = "ensembl:ENSG00000157764"
    resp = query_handler.normalize(q)
    compare_normalize_resp(
        resp, q, MatchType.CONCEPT_ID, normalized_braf, expected_source_meta=source_meta
    )

    q = "ncbigene:673"
    resp = query_handler.normalize(q)
    compare_normalize_resp(
        resp, q, MatchType.CONCEPT_ID, normalized_braf, expected_source_meta=source_meta
    )

    q = "NS7"
    resp = query_handler.normalize(q)
    compare_normalize_resp(
        resp, q, MatchType.ALIAS, normalized_braf, expected_source_meta=source_meta
    )

    q = "b-raf"
    resp = query_handler.normalize(q)
    compare_normalize_resp(
        resp, q, MatchType.ALIAS, normalized_braf, expected_source_meta=source_meta
    )

    q = "omim:164757"
    resp = query_handler.normalize(q)
    compare_normalize_resp(
        resp,
        q,
        MatchType.ASSOCIATED_WITH,
        normalized_braf,
        expected_source_meta=source_meta,
    )


def test_abl1_query(query_handler, num_sources, normalized_abl1, source_meta):
    """Test that ABL1 concept_id shows xref matches."""
    # Search
    resp = query_handler.search("ncbigene:25")
    matches = resp.source_matches
    assert len(matches) == num_sources
    assert matches[SourceName.HGNC].records[0].match_type == MatchType.XREF
    assert len(matches[SourceName.ENSEMBL].records) == 0
    assert matches[SourceName.NCBI].records[0].match_type == MatchType.CONCEPT_ID

    resp = query_handler.search("hgnc:76")
    matches = resp.source_matches
    assert len(matches) == num_sources
    assert matches[SourceName.HGNC].records[0].match_type == MatchType.CONCEPT_ID
    assert matches[SourceName.ENSEMBL].records[0].match_type == MatchType.XREF
    assert matches[SourceName.NCBI].records[0].match_type == MatchType.XREF

    resp = query_handler.search("ensembl:ENSG00000097007")
    matches = resp.source_matches
    assert len(matches) == num_sources
    assert matches[SourceName.HGNC].records[0].match_type == MatchType.XREF
    assert matches[SourceName.ENSEMBL].records[0].match_type == MatchType.CONCEPT_ID
    assert matches[SourceName.NCBI].records[0].match_type == MatchType.XREF

    # Normalize
    q = "ABL1"
    resp = query_handler.normalize(q)
    compare_normalize_resp(
        resp, q, MatchType.SYMBOL, normalized_abl1, expected_source_meta=source_meta
    )

    q = "abl1"
    resp = query_handler.normalize(q)
    compare_normalize_resp(
        resp, q, MatchType.SYMBOL, normalized_abl1, expected_source_meta=source_meta
    )

    q = "hgnc:76"
    resp = query_handler.normalize(q)
    compare_normalize_resp(
        resp, q, MatchType.CONCEPT_ID, normalized_abl1, expected_source_meta=source_meta
    )

    q = "ensembl:ENSG00000097007"
    resp = query_handler.normalize(q)
    compare_normalize_resp(
        resp, q, MatchType.CONCEPT_ID, normalized_abl1, expected_source_meta=source_meta
    )

    q = "ncbigene:25"
    resp = query_handler.normalize(q)
    compare_normalize_resp(
        resp, q, MatchType.CONCEPT_ID, normalized_abl1, expected_source_meta=source_meta
    )

    q = "v-abl"
    resp = query_handler.normalize(q)
    compare_normalize_resp(
        resp, q, MatchType.ALIAS, normalized_abl1, expected_source_meta=source_meta
    )

    q = "LOC116063"
    resp = query_handler.normalize(q)
    compare_normalize_resp(
        resp,
        q,
        MatchType.PREV_SYMBOL,
        normalized_abl1,
        expected_source_meta=source_meta,
    )

    q = "LOC112779"
    resp = query_handler.normalize(q)
    compare_normalize_resp(
        resp,
        q,
        MatchType.PREV_SYMBOL,
        normalized_abl1,
        expected_source_meta=source_meta,
    )

    q = "ABL"
    resp = query_handler.normalize(q)
    compare_normalize_resp(
        resp,
        q,
        MatchType.PREV_SYMBOL,
        normalized_abl1,
        expected_source_meta=source_meta,
    )

    q = "refseq:NM_007313"
    resp = query_handler.normalize(q)
    compare_normalize_resp(
        resp,
        q,
        MatchType.ASSOCIATED_WITH,
        normalized_abl1,
        expected_source_meta=source_meta,
    )


def test_multiple_norm_concepts(query_handler, normalized_p150, source_meta):
    """Tests where more than one normalized concept is found."""
    q = "P150"
    resp = query_handler.normalize(q)
    expected_warnings = [
        {
            "multiple_normalized_concepts_found": [
                "hgnc:16850",
                "hgnc:76",
                "hgnc:17168",
                "hgnc:500",
                "hgnc:8982",
            ]
        }
    ]
    compare_normalize_resp(
        resp,
        q,
        MatchType.ALIAS,
        normalized_p150,
        expected_source_meta=source_meta,
        expected_warnings=expected_warnings,
    )


def test_normalize_single_entry(query_handler, normalized_loc_653303):
    """Test that the normalized endpoint correctly shapes unmerged identity
    records into core gene objects.
    """
    q = "LOC653303"
    resp = query_handler.normalize(q)
    compare_normalize_resp(
        resp,
        q,
        MatchType.SYMBOL,
        normalized_loc_653303,
        expected_source_meta=[SourceName.NCBI],
    )


def test_normalize_no_locations(query_handler, normalized_ifnr):
    """Test that the normalized endpoint correcly shapes merged entity with no
    locations
    """
    q = "IFNR"
    resp = query_handler.normalize(q)
    compare_normalize_resp(
        resp,
        q,
        MatchType.SYMBOL,
        normalized_ifnr,
        expected_source_meta=[SourceName.HGNC, SourceName.NCBI],
    )


def test_normalize_unmerged(
    query_handler,
    normalize_unmerged_loc_653303,
    normalize_unmerged_chaf1a,
    normalize_unmerged_ache,
):
    """Test that unmerged normalization produces correct results."""
    # concept ID
    q = "ncbigene:653303"
    resp = query_handler.normalize_unmerged(q)
    compare_unmerged_response(
        resp, q, [], MatchType.CONCEPT_ID, normalize_unmerged_loc_653303
    )

    q = "hgnc:1910"
    resp = query_handler.normalize_unmerged(q)
    compare_unmerged_response(
        resp, q, [], MatchType.CONCEPT_ID, normalize_unmerged_chaf1a
    )

    q = "HGNC:108"
    resp = query_handler.normalize_unmerged(q)
    compare_unmerged_response(
        resp, q, [], MatchType.CONCEPT_ID, normalize_unmerged_ache
    )

    # symbol
    q = "LOC653303"
    resp = query_handler.normalize_unmerged(q)
    compare_unmerged_response(
        resp, q, [], MatchType.SYMBOL, normalize_unmerged_loc_653303
    )

    # prev symbol
    q = "ACEE"
    resp = query_handler.normalize_unmerged(q)
    compare_unmerged_response(
        resp, q, [], MatchType.PREV_SYMBOL, normalize_unmerged_ache
    )

    q = "LOC196266"
    resp = query_handler.normalize_unmerged(q)
    compare_unmerged_response(
        resp, q, [], MatchType.PREV_SYMBOL, normalize_unmerged_loc_653303
    )

    # alias
    q = "P150"
    resp = query_handler.normalize_unmerged(q)
    expected_warnings = [
        {
            "multiple_normalized_concepts_found": [
                "hgnc:500",
                "hgnc:8982",
                "hgnc:17168",
                "hgnc:16850",
                "hgnc:76",
            ]
        }
    ]
    compare_unmerged_response(
        resp, q, expected_warnings, MatchType.ALIAS, normalize_unmerged_chaf1a
    )

    q = "ARACHE"
    resp = query_handler.normalize_unmerged(q)
    compare_unmerged_response(resp, q, [], MatchType.ALIAS, normalize_unmerged_ache)

    q = "MGC71229"
    resp = query_handler.normalize_unmerged(q)
    compare_unmerged_response(resp, q, [], MatchType.ALIAS, normalize_unmerged_chaf1a)

    # assoc with
    q = "omim:100740"
    resp = query_handler.normalize_unmerged(q)
    compare_unmerged_response(
        resp, q, [], MatchType.ASSOCIATED_WITH, normalize_unmerged_ache
    )

    q = "uniprot:Q13111"
    resp = query_handler.normalize_unmerged(q)
    compare_unmerged_response(
        resp, q, [], MatchType.ASSOCIATED_WITH, normalize_unmerged_chaf1a
    )


def test_invalid_queries(query_handler):
    """Test invalid queries"""
    resp = query_handler.normalize("B R A F")
    assert resp.match_type is MatchType.NO_MATCH

    with pytest.raises(TypeError):
        resp["match_type"]

    resp = query_handler.search("B R A F")
    records = [r for matches in resp.source_matches.values() for r in matches.records]
    assert len(records) == 0


def test_service_meta(query_handler):
    """Test service meta info in response."""
    resp = query_handler.search("pheno")
    compare_service_meta(resp.service_meta_)<|MERGE_RESOLUTION|>--- conflicted
+++ resolved
@@ -1,4 +1,5 @@
 """Module to test the query module."""
+
 import pytest
 from ga4gh.core import domain_models
 
@@ -1075,15 +1076,11 @@
         assert no_matches == [], no_matches
         assert len(actual.mappings) == len(test.mappings)
 
-<<<<<<< HEAD
-    assert set(actual.aliases) == set(test.aliases), "aliases"
+    assert set(actual.alternativeLabels) == set(
+        test.alternativeLabels
+    ), "alternativeLabels"
     extensions_present = "extensions" in test.model_fields
     assert ("extensions" in actual.model_fields) == extensions_present
-=======
-    assert set(actual.alternativeLabels) == set(test.alternativeLabels), "alternativeLabels"
-    extensions_present = "extensions" in test.model_fields.keys()
-    assert ("extensions" in actual.model_fields.keys()) == extensions_present
->>>>>>> 95388583
     if extensions_present:
         actual_ext_names = sorted([ext.name for ext in actual.extensions])
         unique_actual_ext_names = sorted(set(actual_ext_names))
@@ -1099,8 +1096,15 @@
                         if test_ext.value:
                             if isinstance(test_ext.value[0], dict):
                                 if test_ext.value[0].get("type") == "SequenceLocation":
-                                    actual_digest = actual_ext.value[0].pop("id").split("ga4gh:SL.")[-1]
-                                    assert actual_ext.value[0].pop("digest") == actual_digest
+                                    actual_digest = (
+                                        actual_ext.value[0]
+                                        .pop("id")
+                                        .split("ga4gh:SL.")[-1]
+                                    )
+                                    assert (
+                                        actual_ext.value[0].pop("digest")
+                                        == actual_digest
+                                    )
                                 assert actual_ext.value == test_ext.value
                             else:
                                 assert set(actual_ext.value) == set(
