--- conflicted
+++ resolved
@@ -30,13 +30,8 @@
         is_flag=True,
         help='Update all normalizer sources.'
     )
-<<<<<<< HEAD
-    def update_normalizer_db(normalizer, db_url, update_all):
+    def update_normalizer_db(normalizer, dev, db_url, update_all):
         """Update selected normalizer source(s) in the gene database."""
-=======
-    def update_normalizer_db(normalizer, db_url, update_all, dev):
-        """Update select normalizer(s) sources in the gene database."""
->>>>>>> 7e23c909
         sources = {
             'hgnc': HGNC,
             'ensembl': Ensembl
