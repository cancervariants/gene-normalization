"""A base class for extraction, transformation, and loading of data."""
from abc import ABC, abstractmethod
from typing import Optional, List
<<<<<<< HEAD
from gene.database import AbstractDatabase
from gene import ITEM_TYPES, SEQREPO_DATA_PATH
=======
from gene.database import Database
from gene import PREFIX_LOOKUP, ITEM_TYPES, SEQREPO_ROOT_DIR
>>>>>>> 0910b023
from biocommons.seqrepo import SeqRepo
from pathlib import Path
from ftplib import FTP
import gzip
import shutil
from os import remove
from dateutil import parser
import datetime
import logging
import pydantic
from gene.schemas import Gene, MatchType, SourceName

logger = logging.getLogger('gene')
logger.setLevel(logging.DEBUG)


class Base(ABC):
    """The ETL base class."""

    def __init__(self, database: AbstractDatabase, host: str, data_dir: str,
                 src_data_dir: Path,
                 seqrepo_dir=SEQREPO_ROOT_DIR,
                 *args, **kwargs) -> None:
        """Instantiate Base class.

        :param AbstractDatabase database: database instance
        :param str host: Hostname of FTP site
        :param str data_dir: Data directory of FTP site to look at
        :param Path src_data_dir: Data directory for source
        :param Path seqrepo_dir: Path to seqrepo directory
        """
        self._src_name = SourceName(self.__class__.__name__)
        self._database = database
        self._host = host
        self._data_dir = data_dir
        self.src_data_dir = src_data_dir
        self._processed_ids = list()
        self.seqrepo = self.get_seqrepo(seqrepo_dir)

    @abstractmethod
    def perform_etl(self) -> List[str]:
        """Extract, Transform, and Load data into database.

        :return: Concept IDs of concepts successfully loaded
        """
        raise NotImplementedError

    @abstractmethod
    def _extract_data(self, *args, **kwargs) -> None:
        """Extract data from FTP site or local data directory."""
        raise NotImplementedError

    @abstractmethod
    def _transform_data(self, *args, **kwargs) -> None:
        """Transform data to model."""
        raise NotImplementedError

    @abstractmethod
    def _add_meta(self, *args, **kwargs) -> None:
        """Add source meta to database source info."""
        raise NotImplementedError

    def _create_data_directory(self):
        """Create data directory for source."""
        self.src_data_dir.mkdir(exist_ok=True, parents=True)

    def _load_gene(self, gene) -> None:
        """Load a gene record into database. This method takes responsibility for:
         * validating structure correctness
         * removing duplicates from list-like fields
         * removing empty fields

        :param dict gene: Gene record
        """
        try:
            assert Gene(match_type=MatchType.NO_MATCH, **gene)
        except pydantic.error_wrappers.ValidationError as e:
            logger.warning(f"Unable to load {gene} due to validation error: "
                           f"{e}")
        else:
            concept_id = gene['concept_id']
            gene['label_and_type'] = f"{concept_id.lower()}##identity"
            gene["src_name"] = self._src_name.value
            gene['item_type'] = 'identity'

            for attr_type in ITEM_TYPES:
                if attr_type in gene:
                    value = gene[attr_type]
                    if value is None or value == []:
                        del gene[attr_type]
                    elif isinstance(value, str):
                        continue
                    gene[attr_type] = list(set(value))

            self._database.add_record(gene, self._src_name)
            self._processed_ids.append(concept_id)

    def _ftp_download(self, host: str, data_dir: str, fn: str,
                      source_dir: Path,
                      data_fn: str) -> Optional[str]:
        """Download data file from FTP site.

        :param str host: Source's FTP host name
        :param str data_dir: Data directory located on FTP site
        :param str fn: Filename for downloaded file
        :param Path source_dir: Source's data directory
        :param str data_fn: Filename on FTP site to be downloaded
        :return: Time file was last updated
        """
        with FTP(host) as ftp:
            ftp.login()
            timestamp = ftp.voidcmd(f'MDTM {data_dir}{data_fn}')[4:].strip()
            date = str(parser.parse(timestamp)).split()[0]
            version = \
                datetime.datetime.strptime(date, '%Y-%m-%d').strftime('%Y%m%d')
            ftp.cwd(data_dir)
            self._ftp_download_file(ftp, data_fn, source_dir, fn)
        return version

    def _ftp_download_file(self, ftp: FTP, data_fn: str, source_dir: Path,
                           fn: str) -> None:
        """Download data file from FTP

        :param FTP ftp: FTP instance
        :param str data_fn: Filename on FTP site to be downloaded
        :param Path source_dir: Source's data directory
        :param str fn: Filename for downloaded file
        """
        if data_fn.endswith('.gz'):
            filepath = source_dir / f'{fn}.gz'
        else:
            filepath = source_dir / fn
        with open(filepath, 'wb') as fp:
            ftp.retrbinary(f'RETR {data_fn}', fp.write)
        if data_fn.endswith('.gz'):
            with gzip.open(filepath, 'rb') as f_in:
                with open(source_dir / fn, 'wb') as f_out:
                    shutil.copyfileobj(f_in, f_out)
            remove(filepath)

    def get_seqrepo(self, seqrepo_dir) -> SeqRepo:
        """Return SeqRepo instance if seqrepo_dir exists.

        :param Path seqrepo_dir: Path to seqrepo directory
        :return: SeqRepo instance
        """
        if not Path(seqrepo_dir).exists():
            raise NotADirectoryError(f"Could not find {seqrepo_dir}")
        return SeqRepo(seqrepo_dir)<|MERGE_RESOLUTION|>--- conflicted
+++ resolved
@@ -1,13 +1,8 @@
 """A base class for extraction, transformation, and loading of data."""
 from abc import ABC, abstractmethod
 from typing import Optional, List
-<<<<<<< HEAD
 from gene.database import AbstractDatabase
-from gene import ITEM_TYPES, SEQREPO_DATA_PATH
-=======
-from gene.database import Database
-from gene import PREFIX_LOOKUP, ITEM_TYPES, SEQREPO_ROOT_DIR
->>>>>>> 0910b023
+from gene import ITEM_TYPES, SEQREPO_ROOT_DIR
 from biocommons.seqrepo import SeqRepo
 from pathlib import Path
 from ftplib import FTP
