--- conflicted
+++ resolved
@@ -1,36 +1,17 @@
 """Provides methods for handling queries."""
 import re
-<<<<<<< HEAD
-from typing import List, Dict, Set, Any, Tuple, TypeVar, Callable, Optional
-=======
->>>>>>> 76579daa
 from datetime import datetime
 from typing import Any, Callable, Dict, List, Optional, Set, Tuple, TypeVar
-from urllib.parse import quote
-
-<<<<<<< HEAD
+
+from ga4gh.core import core_models, ga4gh_identify
 from ga4gh.vrs import models
-from ga4gh.core import core_models, ga4gh_identify
-=======
-from ga4gh.core import ga4gh_identify
-from ga4gh.vrs import models
->>>>>>> 76579daa
 
 from gene import ITEM_TYPES, NAMESPACE_LOOKUP, PREFIX_LOOKUP, logger
 from gene.database import AbstractDatabase, DatabaseReadException
-<<<<<<< HEAD
-from gene.schemas import BaseGene, Gene, NamespacePrefix, RecordType, RefType, \
-    MatchType, SourceName, ServiceMeta, SourcePriority, NormalizeService, \
-    SearchService, GeneTypeFieldName, UnmergedNormalizationService, MatchesNormalized, \
-    BaseNormalizationService, SourceMeta
-
-=======
 from gene.schemas import (
     BaseGene,
     BaseNormalizationService,
-    Extension,
     Gene,
-    GeneDescriptor,
     GeneTypeFieldName,
     MatchesNormalized,
     MatchType,
@@ -46,7 +27,6 @@
     UnmergedNormalizationService,
 )
 from gene.version import __version__
->>>>>>> 76579daa
 
 NormService = TypeVar("NormService", bound=BaseNormalizationService)
 
@@ -407,7 +387,6 @@
         :return: completed response object.
         """
         sources_meta = {}
-<<<<<<< HEAD
         gene = response.gene
         sources = [response.normalized_id.split(":")[0]]
         if gene.mappings:
@@ -423,17 +402,6 @@
                 if src_name not in sources_meta:
                     _source_meta = self.db.get_source_metadata(src_name)
                     sources_meta[SourceName(src_name)] = SourceMeta(**_source_meta)
-=======
-        gene_descr = response.gene_descriptor
-        xrefs = gene_descr.xrefs or []  # type: ignore
-        ids = [gene_descr.gene] + xrefs  # type: ignore
-        for concept_id in ids:
-            prefix = concept_id.split(":")[0]
-            src_name = PREFIX_LOOKUP[prefix.lower()]
-            if src_name not in sources_meta:
-                _source_meta = self.db.get_source_metadata(src_name)
-                sources_meta[SourceName(src_name)] = SourceMeta(**_source_meta)
->>>>>>> 76579daa
         response.source_meta_ = sources_meta
         return response
 
@@ -461,18 +429,12 @@
             )
         return response
 
-<<<<<<< HEAD
     def _add_gene(
-        self, response: NormalizeService, record: Dict, match_type: MatchType,
-        possible_concepts: Optional[List[str]] = None
-=======
-    def _add_gene_descriptor(
         self,
         response: NormalizeService,
         record: Dict,
         match_type: MatchType,
         possible_concepts: Optional[List[str]] = None,
->>>>>>> 76579daa
     ) -> NormalizeService:
         """Add core Gene object to response.
 
@@ -482,18 +444,10 @@
         :param possible_concepts: List of other normalized concepts found
         :return: Response with core Gene
         """
-<<<<<<< HEAD
         gene_obj = core_models.Gene(
             id=f"normalize.gene.{record['concept_id']}",
             label=record["symbol"],
         )
-=======
-        params = {
-            "id": f"normalize.gene:{quote(response.query)}",
-            "label": record["symbol"],
-            "gene": record["concept_id"],
-        }
->>>>>>> 76579daa
 
         # mappings
         source_ids = record.get("xrefs", []) + record.get("associated_with", [])
@@ -533,14 +487,9 @@
         ]
         for ext_label, record_label in extension_and_record_labels:
             if record_label in record and record[record_label]:
-<<<<<<< HEAD
-                extensions.append(core_models.Extension(
-                    name=ext_label,
-                    value=record[record_label]
-                ))
-=======
-                extensions.append(Extension(name=ext_label, value=record[record_label]))
->>>>>>> 76579daa
+                extensions.append(
+                    core_models.Extension(name=ext_label, value=record[record_label])
+                )
 
         record_locations = {}
         if record["item_type"] == RecordType.IDENTITY:
@@ -567,32 +516,20 @@
         if record["item_type"] == RecordType.IDENTITY:
             gene_type = record.get("gene_type")
             if gene_type:
-<<<<<<< HEAD
-                extensions.append(core_models.Extension(
-                    name=GeneTypeFieldName[record["src_name"].upper()].value,
-                    value=gene_type
-                ))
-=======
                 extensions.append(
-                    Extension(
+                    core_models.Extension(
                         name=GeneTypeFieldName[record["src_name"].upper()].value,
                         value=gene_type,
                     )
                 )
->>>>>>> 76579daa
         else:
             for f in GeneTypeFieldName:
                 field_name = f.value
                 values = record.get(field_name, [])
                 for value in values:
-<<<<<<< HEAD
-                    extensions.append(core_models.Extension(
-                        name=field_name,
-                        value=value
-                    ))
-=======
-                    extensions.append(Extension(name=field_name, value=value))
->>>>>>> 76579daa
+                    extensions.append(
+                        core_models.Extension(name=field_name, value=value)
+                    )
         if extensions:
             gene_obj.extensions = extensions
 
@@ -666,13 +603,7 @@
         :return: Normalized gene concept
         """
         response = NormalizeService(**self._prepare_normalized_response(query))
-<<<<<<< HEAD
         return self._perform_normalized_lookup(response, query, self._add_gene)
-=======
-        return self._perform_normalized_lookup(
-            response, query, self._add_gene_descriptor
-        )
->>>>>>> 76579daa
 
     def _resolve_merge(
         self,
