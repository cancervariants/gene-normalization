--- conflicted
+++ resolved
@@ -94,17 +94,12 @@
 
     HGNC = "hgnc"
     ENSEMBL = "ensembl"
-<<<<<<< HEAD
-    VEGA = "vega"  # not on identifiers.org
-    UCSC = "ucsc"  # not on identifiers.org
-=======
     NCBI = "ncbi"
     ENTREZ = "ncbigene"
     VEGA = "vega"
     UCSC = "ucsc"
     ENA = "ena.embl"
     REFSEQ = "refseq"
->>>>>>> 45be3655
     CCDS = "ccds"
     UNIPROT = "uniprot"
     PUBMED = "pubmed"
@@ -117,17 +112,6 @@
     PSEUDOGENE = "pseudogene.org"
     HORDE = "horde"
     MEROPS = "merops"
-<<<<<<< HEAD
-    IMGT = "imgt"  # .hla? .ligm? leave as is?
-    IUPHAR = "iuphar"  # .family? .ligand? .receptor?
-    KZNF_GENE_CATALOG = "knzfgc"  # not on identifiers.org
-    MAMIT_TRNADB = "mamittrnadb"  # not on identifiers.org
-    CD = "cd"  # not on identifiers.org
-    LNCRNADB = "lncrnadb"  # not on identifiers.org
-    HUMAN_INTERMEDIATE_FILAMENT = "hifdb"  # not on identifiers.org
-    NCBI = "ncbigene"  # https://registry.identifiers.org/registry/ncbigene
-    ENTREZ = "ncbigene"  # TODO record as ncbi vs entrez?
-=======
     IMGT = "imgt"
     IUPHAR = "iuphar"
     KZNF_GENE_CATALOG = "knzfgc"
@@ -135,7 +119,6 @@
     CD = "cd"
     LNCRNADB = "lncrnadb"
     INTERMEDIATE_FILAMENT = "hifdb"
->>>>>>> 45be3655
 
 
 class Meta(BaseModel):
