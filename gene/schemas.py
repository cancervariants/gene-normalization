"""This module contains data models for representing VICC normalized
gene records.
"""
from typing import Type, List, Optional, Dict, Union, Any
from pydantic import BaseModel
from enum import Enum, IntEnum


class SymbolStatus(str, Enum):
    """Define string constraints for symbol status attribute."""

    WITHDRAWN = "withdrawn"
    APPROVED = "approved"


class Gene(BaseModel):
    """Gene"""

    label: Optional[str]
    concept_id: str
    symbol: Optional[str]  # might be optional
    previous_symbols: Optional[list]
    aliases: List[str]
    other_identifiers: List[str]
    symbol_status: Optional[SymbolStatus]
    seqid: Optional[str]
    start: Optional[str]
    stop: Optional[str]
    strand: Optional[str]
    location: Optional[str]

    class Config:
        """Configure model"""

        orm_mode = True

        @staticmethod
        def schema_extra(schema: Dict[str, Any],
                         model: Type['Gene']) -> None:
            """Configure OpenAPI schema"""
            if 'title' in schema.keys():
                schema.pop('title', None)
            for p in schema.get('properties', {}).values():
                p.pop('title', None)
            # TODO complete example
            # schema['example'] = {
            #     'label': '',
            #     'concept_id': '',
            #     'approved_symbol': '',
            #     'previous_symbols': [],
            #     'aliases': [],
            #     'other_identifiers': [],
            #     'approval_status': Optional[ApprovalStatus]
            # }


class GeneGroup(Gene):
    """A grouping of genes based on common attributes."""

    description: str
    type_identifier: str
    genes: List[Gene]


class MatchType(IntEnum):
    """Define string constraints for use in Match Type attributes."""

    CONCEPT_ID = 100
    SYMBOL = 100
    PREV_SYMBOL = 80
    ALIAS = 60
    FUZZY_MATCH = 20
    NO_MATCH = 0


class SourceName(Enum):
    """Define string constraints to ensure consistent capitalization."""

    HGNC = "HGNC"
    ENSEMBL = "Ensembl"
    NCBI = "NCBI"


class SourceIDAfterNamespace(Enum):
    """Define string constraints after namespace."""

    HGNC = ""
    ENSEMBL = "ENSG"
    NCBI = ""


class NamespacePrefix(Enum):
    """Define string constraints for namespace prefixes on concept IDs."""

    HGNC = "hgnc"
    ENSEMBL = "ensembl"
    NCBI = "ncbi"
    ENTREZ = "ncbigene"
    VEGA = "vega"
    UCSC = "ucsc"
    ENA = "ena.embl"
    REFSEQ = "refseq"
    CCDS = "ccds"
    UNIPROT = "uniprot"
    PUBMED = "pubmed"
    COSMIC = "cosmic"
    OMIM = "omim"
    MIRBASE = "mirbase"
    HOMEODB = "homeo"
    SNORNABASE = "snornabase"
    ORPHANET = "orphanet"
    PSEUDOGENE = "pseudogene.org"
    HORDE = "horde"
    MEROPS = "merops"
<<<<<<< HEAD
    IMGT = "imgt"  # .hla? .ligm? leave as is?
    IUPHAR = "iuphar"  # .family? .ligand? .receptor?
    KZNF_GENE_CATALOG = "knzfgc"  # not on identifiers.org
    MAMIT_TRNADB = "mamittrnadb"  # not on identifiers.org
    CD = "cd"  # not on identifiers.org
    LNCRNADB = "lncrnadb"  # not on identifiers.org
    HUMAN_INTERMEDIATE_FILAMENT = "hifdb"  # not on identifiers.org
    NCBI = "ncbigene"  # https://registry.identifiers.org/registry/ncbigene
    ENTREZ = "ncbigene"  # TODO name as ncbi vs entrez?
    MIM = "omim"  # https://registry.identifiers.org/registry/mim
    IMGT_GENE_DB = "imgt/gene-db"  # not on identifiers.org
=======
    IMGT = "imgt"
    IUPHAR = "iuphar"
    KZNF_GENE_CATALOG = "knzfgc"
    MAMIT_TRNADB = "mamittrnadb"
    CD = "cd"
    LNCRNADB = "lncrnadb"
    INTERMEDIATE_FILAMENT = "hifdb"
>>>>>>> 6c6fd271


class Meta(BaseModel):
    """Metadata for a given source to return in response object."""

    data_license: str
    data_license_url: str
    version: str
    data_url: Optional[str]
    rdp_url: Optional[str]
    non_commercial: Optional[bool]
    share_alike: Optional[bool]
    attribution: Optional[bool]
    assembly: Optional[str]

    class Config:
        """Enables orm_mode"""

        @staticmethod
        def schema_extra(schema: Dict[str, Any],
                         model: Type['Meta']) -> None:
            """Configure OpenAPI schema"""
            if 'title' in schema.keys():
                schema.pop('title', None)
            for prop in schema.get('properties', {}).values():
                prop.pop('title', None)
            # TODO fill in example meta
            # schema['example'] = {
            #     'data_license': '',
            #     'data_license_url':
            #         '',
            #     'version': '',
            #     'data_url':
            #         'http://ftp.ebi.ac.uk/pub/databases/genenames/hgnc/'
            # }


class MatchesKeyed(BaseModel):
    """Container for matching information from an individual source.
    Used when matches are requested as an object, not an array.
    """

    match_type: MatchType
    records: List[Gene]
    meta_: Meta

    class Config:
        """Enables orm_mode"""

        @staticmethod
        def schema_extra(schema: Dict[str, Any],
                         model: Type['MatchesKeyed']) -> None:
            """Configure OpenAPI schema"""
            if 'title' in schema.keys():
                schema.pop('title', None)
            for prop in schema.get('properties', {}).values():
                prop.pop('title', None)
            # schema['example'] = {
            #     # TODO fill with example
            #     'normalizer': 'HGNC',
            #     'match_type': 0,
            #     'meta_': {
            #         'data_license': '',
            #         'data_license_url':
            #             '',
            #         'version': '',
            #         'data_url':
            #             'http://ftp.ebi.ac.uk/pub/databases/genenames/hgnc/',
            #     },
            # }


class MatchesListed(BaseModel):
    """Container for matching information from an individual source.
    Used when matches are requested as an array, not an object.
    """

    source: SourceName
    match_type: MatchType
    records: List[Gene]
    meta_: Meta

    class Config:
        """Enables orm_mode"""

        @staticmethod
        def schema_extra(schema: Dict[str, Any],
                         model: Type['MatchesListed']) -> None:
            """Configure OpenAPI schema"""
            if 'title' in schema.keys():
                schema.pop('title', None)
            for prop in schema.get('properties', {}).values():
                prop.pop('title', None)
            # schema['example'] = {
            #     # TODO fill with example
            #     'normalizer': 'HGNC',
            #     'match_type': 0,
            #     'records': [],
            #     'meta_': {
            #         'data_license': '',
            #         'data_license_url':
            #             '',
            #         'version': '',
            #         'data_url':
            #             'http://ftp.ebi.ac.uk/pub/databases/genenames/hgnc/',
            #     },
            # }


class Service(BaseModel):
    """Core response schema containing matches for each source"""

    query: str
    warnings: Optional[Dict]
    source_matches: Union[Dict[SourceName, MatchesKeyed], List[MatchesListed]]

    class Config:
        """Enables orm_mode"""

        @staticmethod
        def schema_extra(schema: Dict[str, Any],
                         model: Type['Service']) -> None:
            """Configure OpenAPI schema"""
            if 'title' in schema.keys():
                schema.pop('title', None)
            for prop in schema.get('properties', {}).values():
                prop.pop('title', None)
            # schema['example'] = {
            #     # TODO add example service
            #     'query': 'BRAF',
            #     'warnings': None,
            #     'meta_': {
            #         'data_license': '',
            #         'data_license_url':
            #             '',
            #         'version': '',
            #         'data_url':
            #             'http://ftp.ebi.ac.uk/pub/databases/genenames/hgnc/',
            #     }
            # }<|MERGE_RESOLUTION|>--- conflicted
+++ resolved
@@ -112,27 +112,14 @@
     PSEUDOGENE = "pseudogene.org"
     HORDE = "horde"
     MEROPS = "merops"
-<<<<<<< HEAD
-    IMGT = "imgt"  # .hla? .ligm? leave as is?
-    IUPHAR = "iuphar"  # .family? .ligand? .receptor?
-    KZNF_GENE_CATALOG = "knzfgc"  # not on identifiers.org
-    MAMIT_TRNADB = "mamittrnadb"  # not on identifiers.org
-    CD = "cd"  # not on identifiers.org
-    LNCRNADB = "lncrnadb"  # not on identifiers.org
-    HUMAN_INTERMEDIATE_FILAMENT = "hifdb"  # not on identifiers.org
-    NCBI = "ncbigene"  # https://registry.identifiers.org/registry/ncbigene
-    ENTREZ = "ncbigene"  # TODO name as ncbi vs entrez?
-    MIM = "omim"  # https://registry.identifiers.org/registry/mim
-    IMGT_GENE_DB = "imgt/gene-db"  # not on identifiers.org
-=======
-    IMGT = "imgt"
     IUPHAR = "iuphar"
     KZNF_GENE_CATALOG = "knzfgc"
     MAMIT_TRNADB = "mamittrnadb"
     CD = "cd"
     LNCRNADB = "lncrnadb"
     INTERMEDIATE_FILAMENT = "hifdb"
->>>>>>> 6c6fd271
+    IMGT = "imgt"  # .hla? .ligm? leave as is?
+    IMGT_GENE_DB = "imgt/gene-db"  # redundant w/ above?
 
 
 class Meta(BaseModel):
