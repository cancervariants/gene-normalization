"""Contains data models for representing VICC normalized gene records."""
from enum import Enum, IntEnum
from typing import Any, Dict, List, Literal, Optional, Type, Union

from ga4gh.vrsatile.pydantic import return_value
from ga4gh.vrsatile.pydantic.vrs_models import (
    CURIE,
    ChromosomeLocation,
    SequenceLocation,
    VRSTypes,
)
from ga4gh.vrsatile.pydantic.vrsatile_models import GeneDescriptor
from pydantic import BaseModel, StrictBool, validator
from pydantic.types import StrictInt, StrictStr


class SymbolStatus(str, Enum):
    """Define string constraints for symbol status attribute."""

    WITHDRAWN = "withdrawn"
    APPROVED = "approved"
    DISCONTINUED = "discontinued"


class Strand(str, Enum):
    """Define string constraints for strand attribute."""

    FORWARD = "+"
    REVERSE = "-"


class Annotation(str, Enum):
    """Define string constraints for annotations when gene location
    is absent.
    """

    NOT_FOUND_ON_REFERENCE = "not on reference assembly"
    UNPLACED = "unplaced"
    RESERVED = "reserved"
    ALT_LOC = "alternate reference locus"


class Chromosome(str, Enum):
    """Define string constraints for chromosomes."""

    MITOCHONDRIA = "MT"


class MatchType(IntEnum):
    """Define string constraints for use in Match Type attributes."""

    CONCEPT_ID = 100
    SYMBOL = 100
    PREV_SYMBOL = 80
    ALIAS = 60
    XREF = 60
    ASSOCIATED_WITH = 60
    FUZZY_MATCH = 20
    NO_MATCH = 0


class GeneSequenceLocation(BaseModel):
    """Sequence Location model when storing in DynamoDB."""

    type: Literal[VRSTypes.SEQUENCE_LOCATION] = VRSTypes.SEQUENCE_LOCATION
    start: StrictInt
    end: StrictInt
    sequence_id: CURIE


class GeneChromosomeLocation(BaseModel):
    """Chromosome Location model when storing in DynamDB."""

    type: Literal[VRSTypes.CHROMOSOME_LOCATION] = VRSTypes.CHROMOSOME_LOCATION
    species_id: Literal["taxonomy:9606"] = "taxonomy:9606"
    chr: StrictStr
    start: StrictStr
    end: StrictStr


class BaseGene(BaseModel):
    """Base gene model. Provide shared resources for records produced by
    /search and /normalize_unmerged.
    """

    concept_id: CURIE
    symbol: StrictStr
    symbol_status: Optional[SymbolStatus]
    label: Optional[StrictStr]
    strand: Optional[Strand]
    location_annotations: Optional[List[StrictStr]] = []
    locations: Optional[
        Union[
            List[Union[SequenceLocation, ChromosomeLocation]],
            List[Union[GeneSequenceLocation, GeneChromosomeLocation]],  # dynamodb
        ]
    ] = ([],)
    aliases: Optional[List[StrictStr]] = []
    previous_symbols: Optional[List[StrictStr]] = []
    xrefs: Optional[List[CURIE]] = []
    associated_with: Optional[List[CURIE]] = []
    gene_type: Optional[StrictStr]

    _get_concept_id_val = validator("concept_id", allow_reuse=True)(return_value)
    _get_xrefs_val = validator("xrefs", allow_reuse=True)(return_value)
    _get_associated_with_val = validator("associated_with", allow_reuse=True)(
        return_value
    )


class Gene(BaseGene):
    """Gene"""

    match_type: MatchType

    class Config:
        """Configure model example"""

        use_enum_values = True

        @staticmethod
        def schema_extra(schema: Dict[str, Any], model: Type["Gene"]) -> None:
            """Configure OpenAPI schema"""
            if "title" in schema.keys():
                schema.pop("title", None)
            for p in schema.get("properties", {}).values():
                p.pop("title", None)
            schema["example"] = {
                "label": None,
                "concept_id": "ensembl:ENSG00000157764",
                "symbol": "BRAF",
                "previous_symbols": [],
                "aliases": [],
                "xrefs": [],
                "symbol_status": None,
                "strand": "-",
                "location": [],
            }


class GeneGroup(Gene):
    """A grouping of genes based on common attributes."""

    description: StrictStr
    type_identifier: StrictStr
    genes: List[Gene]


class SourceName(Enum):
    """Define string constraints to ensure consistent capitalization."""

    HGNC = "HGNC"
    ENSEMBL = "Ensembl"
    NCBI = "NCBI"


class SourcePriority(IntEnum):
    """Define priorities for sources when building merged concepts."""

    HGNC = 1
    ENSEMBL = 2
    NCBI = 3


class SourceIDAfterNamespace(Enum):
    """Define string constraints after namespace."""

    HGNC = ""
    ENSEMBL = "ENSG"
    NCBI = ""


class NamespacePrefix(Enum):
    """Define string constraints for namespace prefixes on concept IDs."""

    HGNC = "hgnc"
    ENSEMBL = "ensembl"
    NCBI = "ncbigene"
    ENTREZ = NCBI
    VEGA = "vega"
    UCSC = "ucsc"
    ENA = "ena.embl"
    REFSEQ = "refseq"
    CCDS = "ccds"
    UNIPROT = "uniprot"
    PUBMED = "pubmed"
    COSMIC = "cosmic"
    OMIM = "omim"
    MIRBASE = "mirbase"
    HOMEODB = "homeodb"
    SNORNABASE = "snornabase"
    ORPHANET = "orphanet"
    PSEUDOGENE = "pseudogene.org"
    HORDE = "hordedb"
    MEROPS = "merops"
    IUPHAR = "iuphar"
    KZNF = "knzfgc"
    MAMIT = "mamittrnadb"
    CD = "hcdmdb"
    LNCRNADB = "lncrnadb"
    IMGT = "imgt"  # .hla? .ligm? leave as is?
    IMGT_GENE_DB = "imgt/gene-db"  # redundant w/ above?
    RFAM = "rfam"


class DataLicenseAttributes(BaseModel):
    """Define constraints for data license attributes."""

    non_commercial: StrictBool
    share_alike: StrictBool
    attribution: StrictBool


class RecordType(str, Enum):
    """Record item types."""

    IDENTITY = "identity"
    MERGER = "merger"


class RefType(str, Enum):
    """Reference item types."""

    # Must be in descending MatchType order.
    SYMBOL = "symbol"
    PREVIOUS_SYMBOLS = "prev_symbol"
    ALIASES = "alias"
    XREFS = "xref"
    ASSOCIATED_WITH = "associated_with"


class SourceMeta(BaseModel):
    """Metadata for a given source to return in response object."""

    data_license: StrictStr
    data_license_url: StrictStr
    version: StrictStr
    data_url: Dict[str, str]
    rdp_url: Optional[StrictStr]
    data_license_attributes: Dict[StrictStr, StrictBool]
    genome_assemblies: Optional[List[StrictStr]]

    class Config:
        """Configure model example"""

        use_enum_values = True

        @staticmethod
        def schema_extra(schema: Dict[str, Any], model: Type["SourceMeta"]) -> None:
            """Configure OpenAPI schema"""
            if "title" in schema.keys():
                schema.pop("title", None)
            for prop in schema.get("properties", {}).values():
                prop.pop("title", None)
            schema["example"] = {
                "data_license": "custom",
                "data_license_url": "https://www.ncbi.nlm.nih.gov/home/about/policies/",  # noqa: E501
                "version": "20201215",
                "data_url": {
                    "info_file": "ftp.ncbi.nlm.nih.govgene/DATA/GENE_INFO/Mammalia/Homo_sapiens.gene_info.gz",
                    "history_file": "ftp.ncbi.nlm.nih.govgene/DATA/gene_history.gz",
                    "assembly_file": "ftp.ncbi.nlm.nih.govgenomes/refseq/vertebrate_mammalian/Homo_sapiens/latest_assembly_versions/",
                },
                "rdp_url": "https://reusabledata.org/ncbi-gene.html",
                "data_license_attributes": {
                    "non_commercial": False,
                    "share_alike": False,
                    "attribution": False,
                },
                "genome_assemblies": None,
            }


class SourceSearchMatches(BaseModel):
    """Container for matching information from an individual source."""

    records: List[Gene]
    source_meta_: SourceMeta

    class Config:
        """Configure model example"""

        use_enum_values = True

        @staticmethod
        def schema_extra(
            schema: Dict[str, Any], model: Type["SourceSearchMatches"]
        ) -> None:
            """Configure OpenAPI schema"""
            if "title" in schema.keys():
                schema.pop("title", None)
            for prop in schema.get("properties", {}).values():
                prop.pop("title", None)
            schema["example"] = {
                "NCBI": {
                    "match_type": 0,
                    "records": [],
                    "source_meta_": {
                        "data_license": "custom",
                        "data_license_url": "https://www.ncbi.nlm.nih.gov/home/about/policies/",  # noqa: E501
                        "version": "20201215",
                        "data_url": {
                            "info_file": "ftp.ncbi.nlm.nih.govgene/DATA/GENE_INFO/Mammalia/Homo_sapiens.gene_info.gz",
                            "history_file": "ftp.ncbi.nlm.nih.govgene/DATA/gene_history.gz",
                            "assembly_file": "ftp.ncbi.nlm.nih.govgenomes/refseq/vertebrate_mammalian/Homo_sapiens/latest_assembly_versions/",
                        },
                        "rdp_url": "https://reusabledata.org/ncbi-gene.html",
                        "data_license_attributes": {
                            "non_commercial": False,
                            "share_alike": False,
                            "attribution": False,
                        },
                        "genome_assemblies": None,
                    },
                }
            }


<<<<<<< HEAD
class MatchesListed(BaseModel):
    """Container for matching information from an individual source.
    Used when matches are requested as an array, not an object.
    """

    source: SourceName
    records: List[Gene]
    source_meta_: SourceMeta

    class Config:
        """Configure model example"""

        use_enum_values = True

        @staticmethod
        def schema_extra(schema: Dict[str, Any], model: Type["MatchesListed"]) -> None:
            """Configure OpenAPI schema"""
            if "title" in schema.keys():
                schema.pop("title", None)
            for prop in schema.get("properties", {}).values():
                prop.pop("title", None)
            schema["example"] = {
                "source": "NCBI",
                "match_type": 0,
                "records": [],
                "source_meta_": {
                    "data_license": "custom",
                    "data_license_url": "https://www.ncbi.nlm.nih.gov/home/about/policies/",  # noqa: E501
                    "version": "20201215",
                    "data_url": {
                        "info_file": "ftp.ncbi.nlm.nih.govgene/DATA/GENE_INFO/Mammalia/Homo_sapiens.gene_info.gz",
                        "history_file": "ftp.ncbi.nlm.nih.govgene/DATA/gene_history.gz",
                        "assembly_file": "ftp.ncbi.nlm.nih.govgenomes/refseq/vertebrate_mammalian/Homo_sapiens/latest_assembly_versions/",
                    },
                    "rdp_url": "https://reusabledata.org/ncbi-gene.html",
                    "data_license_attributes": {
                        "non_commercial": False,
                        "share_alike": False,
                        "attribution": False,
                    },
                    "genome_assemblies": None,
                },
            }


=======
>>>>>>> 95041ae8
class ServiceMeta(BaseModel):
    """Metadata regarding the gene-normalization service."""

    name = "gene-normalizer"
    version: StrictStr
    response_datetime: StrictStr
    url = "https://github.com/cancervariants/gene-normalization"

    class Config:
        """Configure model example"""

        use_enum_values = True

        @staticmethod
        def schema_extra(schema: Dict[str, Any], model: Type["ServiceMeta"]) -> None:
            """Configure OpenAPI schema"""
            if "title" in schema.keys():
                schema.pop("title", None)
            for prop in schema.get("properties", {}).values():
                prop.pop("title", None)
            schema["example"] = {
                "name": "gene-normalizer",
                "version": "0.1.0",
                "response_datetime": "2022-03-23 15:57:14.180908",
                "url": "https://github.com/cancervariants/gene-normalization",
            }


class SearchService(BaseModel):
    """Define model for returning highest match typed concepts from sources."""

    query: StrictStr
    warnings: Optional[List[Dict]]
    source_matches: Dict[SourceName, SourceSearchMatches]
    service_meta_: ServiceMeta

    class Config:
        """Configure model example"""

        use_enum_values = True

        @staticmethod
        def schema_extra(schema: Dict[str, Any], model: Type["SearchService"]) -> None:
            """Configure OpenAPI schema"""
            if "title" in schema.keys():
                schema.pop("title", None)
            for prop in schema.get("properties", {}).values():
                prop.pop("title", None)
            schema["example"] = {
                "query": "NCBIgene:293",
                "warnings": [],
                "source_matches": {
                    "NCBI": {
                        "records": [
                            {
                                "concept_id": "ncbigene:293",
                                "symbol": "SLC25A6",
                                "symbol_status": None,
                                "label": "solute carrier family 25 member 6",
                                "aliases": [
                                    "AAC3",
                                    "ANT 3",
                                    "ANT3",
                                    "ANT",
                                    "ANT3Y",
                                    "ANT 2",
                                ],
                                "previous_symbols": ["ANT3Y"],
                                "xrefs": [
                                    "ensembl:ENSG00000292334",
                                    "ensembl:ENSG00000169100",
                                    "hgnc:10992",
                                ],
                                "associated_with": ["omim:300151", "omim:403000"],
                                "gene_type": "protein-coding",
                                "match_type": 100,
                            }
                        ],
                        "source_meta_": {
                            "data_license": "custom",
<<<<<<< HEAD
                            "data_license_url": "https://uswest.ensembl.org/info/about/legal/index.html",  # noqa: E501
                            "version": "102",
                            "data_url": {
                                "genome_annotations": "ftp://ftp.ensembl.org/pub/current_gff3/homo_sapiens/Homo_sapiens.GRCh38.110.gff3.gz"
                            },
                            "rdp_url": None,
=======
                            "data_license_url": "https://www.ncbi.nlm.nih.gov/home/about/policies/",
                            "version": "20210813",
                            "data_url": "ftp://ftp.ncbi.nlm.nih.gov",
                            "rdp_url": "https://reusabledata.org/ncbi-gene.html",
>>>>>>> 95041ae8
                            "data_license_attributes": {
                                "non_commercial": False,
                                "attribution": False,
                                "share_alike": False,
                            },
                            "genome_assemblies": ["GRCh38.p14"],
                        },
                    }
                },
                "service_meta_": {
                    "version": "0.1.39",
                    "response_datetime": "2023-08-24 21:55:34.178574",
                    "name": "gene-normalizer",
                    "url": "https://github.com/cancervariants/gene-normalization",
                },
            }


class GeneTypeFieldName(str, Enum):
    """Designate source-specific gene type field names for Extensions and
    internal records.
    """

    HGNC = "hgnc_locus_type"
    NCBI = "ncbi_gene_type"
    ENSEMBL = "ensembl_biotype"


class BaseNormalizationService(BaseModel):
    """Base method providing shared attributes to Normalization service classes."""

    query: StrictStr
    warnings: Optional[List[Dict]]
    match_type: MatchType
    service_meta_: ServiceMeta


class NormalizeService(BaseNormalizationService):
    """Define model for returning normalized concept."""

    gene_descriptor: Optional[GeneDescriptor]
    source_meta_: Optional[Dict[SourceName, SourceMeta]]

    class Config:
        """Configure model example"""

        use_enum_values = True

        @staticmethod
        def schema_extra(
            schema: Dict[str, Any], model: Type["NormalizeService"]
        ) -> None:
            """Configure OpenAPI schema"""
            if "title" in schema.keys():
                schema.pop("title", None)
            for prop in schema.get("properties", {}).values():
                prop.pop("title", None)
            schema["example"] = {
                "query": "BRAF",
                "warnings": [],
                "match_type": 100,
                "gene_descriptor": {
                    "id": "normalize.gene:BRAF",
                    "type": "GeneDescriptor",
                    "gene": {"gene_id": "hgnc:1097", "type": "Gene"},
                    "label": "BRAF",
                    "xrefs": ["ncbigene:673", "ensembl:ENSG00000157764"],
                    "alternate_labels": ["BRAF1", "RAFB1", "B-raf", "NS7", "B-RAF1"],
                    "extensions": [
                        {
                            "name": "approved_name",
                            "value": "B-Raf proto-oncogene, serine/threonine kinase",  # noqa: E501
                            "type": "Extension",
                        },
                        {
                            "name": "symbol_status",
                            "value": "approved",
                            "type": "Extension",
                        },
                        {
                            "name": "associated_with",
                            "value": [
                                "ccds:CCDS5863",
                                "iuphar:1943",
                                "orphanet:119066",
                                "cosmic:BRAF",
                                "pubmed:2284096",
                                "ucsc:uc003vwc.5",
                                "omim:164757",
                                "refseq:NM_004333",
                                "ccds:CCDS87555",
                                "uniprot:P15056",
                                "ena.embl:M95712",
                                "vega:OTTHUMG00000157457",
                                "pubmed:1565476",
                            ],
                            "type": "Extension",
                        },
                        {
                            "name": "chromosome_location",
                            "value": {
                                "_id": "ga4gh:VCL.O6yCQ1cnThOrTfK9YUgMlTfM6HTqbrKw",  # noqa: E501
                                "type": "ChromosomeLocation",
                                "species_id": "taxonomy:9606",
                                "chr": "7",
                                "interval": {
                                    "end": "q34",
                                    "start": "q34",
                                    "type": "CytobandInterval",
                                },
                            },
                            "type": "Extension",
                        },
                    ],
                },
                "source_meta_": {
                    "HGNC": {
                        "data_license": "custom",
                        "data_license_url": "https://www.genenames.org/about/",
                        "version": "20210810",
                        "data_url": {
                            "complete_set_archive": "ftp://ftp.ebi.ac.uk/pub/databases/genenames/hgnc/json/hgnc_complete_set.json"
                        },
                        "rdp_url": None,
                        "data_license_attributes": {
                            "non_commercial": False,
                            "attribution": False,
                            "share_alike": False,
                        },
                        "genome_assemblies": [],
                    },
                    "Ensembl": {
                        "data_license": "custom",
                        "data_license_url": "https://useast.ensembl.org/info/about/legal/disclaimer.html",  # noqa: E501
                        "version": "104",
                        "data_url": {
                            "genome_annotations": "ftp://ftp.ensembl.org/pub/current_gff3/homo_sapiens/Homo_sapiens.GRCh38.110.gff3.gz"
                        },
                        "rdp_url": None,
                        "data_license_attributes": {
                            "non_commercial": False,
                            "attribution": False,
                            "share_alike": False,
                        },
                        "genome_assemblies": ["GRCh38"],
                    },
                    "NCBI": {
                        "data_license": "custom",
                        "data_license_url": "https://www.ncbi.nlm.nih.gov/home/about/policies/",  # noqa: E501
                        "version": "20210813",
                        "data_url": {
                            "info_file": "ftp.ncbi.nlm.nih.govgene/DATA/GENE_INFO/Mammalia/Homo_sapiens.gene_info.gz",
                            "history_file": "ftp.ncbi.nlm.nih.govgene/DATA/gene_history.gz",
                            "assembly_file": "ftp.ncbi.nlm.nih.govgenomes/refseq/vertebrate_mammalian/Homo_sapiens/latest_assembly_versions/",
                        },
                        "rdp_url": "https://reusabledata.org/ncbi-gene.html",
                        "data_license_attributes": {
                            "non_commercial": False,
                            "attribution": False,
                            "share_alike": False,
                        },
                        "genome_assemblies": ["GRCh38.p13"],
                    },
                },
                "service_meta_": {
                    "name": "gene-normalizer",
                    "version": "0.1.19",
                    "response_datetime": "2022-03-23 15:57:14.180908",
                    "url": "https://github.com/cancervariants/gene-normalization",  # noqa: E501
                },
            }


class MatchesNormalized(BaseModel):
    """Matches associated with normalized concept from a single source."""

    records: List[BaseGene]
    source_meta_: SourceMeta

    class Config:
        """Configure OpenAPI schema"""

        @staticmethod
        def schema_extra(
            schema: Dict[str, Any], model: Type["MatchesNormalized"]
        ) -> None:
            """Configure OpenAPI schema"""
            if "title" in schema.keys():
                schema.pop("title", None)
            for prop in schema.get("properties", {}).values():
                prop.pop("title", None)


class UnmergedNormalizationService(BaseNormalizationService):
    """Response providing source records corresponding to normalization of user query.
    Enables retrieval of normalized concept while retaining sourcing for accompanying
    attributes.
    """

    normalized_concept_id: Optional[CURIE]
    source_matches: Dict[SourceName, MatchesNormalized]

    class Config:
        """Configure OpenAPI schema"""

        @staticmethod
        def schema_extra(
            schema: Dict[str, Any], model: Type["UnmergedNormalizationService"]
        ) -> None:
            """Configure OpenAPI schema example"""
            if "title" in schema.keys():
                schema.pop("title", None)
            for prop in schema.get("properties", {}).values():
                prop.pop("title", None)
            schema["example"] = {
                "query": "hgnc:108",
                "warnings": [],
                "match_type": 100,
                "service_meta_": {
                    "version": "0.1.27",
                    "response_datetime": "2022-04-26 14:20:54.180240",
                    "name": "gene-normalizer",
                    "url": "https://github.com/cancervariants/gene-normalization",
                },
                "normalized_concept_id": "hgnc:108",
                "source_matches": {
                    "HGNC": {
                        "records": [
                            {
                                "concept_id": "hgnc:108",
                                "symbol": "ACHE",
                                "symbol_status": "approved",
                                "label": "acetylcholinesterase (Cartwright blood group)",  # noqa: E501
                                "strand": None,
                                "location_annotations": [],
                                "locations": [
                                    {
                                        "type": "ChromosomeLocation",
                                        "_id": "ga4gh:VCL.VtdU_0lYXL_o95lXRUfhv-NDJVVpmKoD",  # noqa: E501
                                        "species_id": "taxonomy:9606",
                                        "chr": "7",
                                        "interval": {
                                            "type": "CytobandInterval",
                                            "start": "q22.1",
                                            "end": "q22.1",
                                        },
                                    }
                                ],
                                "aliases": ["3.1.1.7"],
                                "previous_symbols": ["YT"],
                                "xrefs": ["ncbigene:43", "ensembl:ENSG00000087085"],
                                "associated_with": [
                                    "ucsc:uc003uxi.4",
                                    "vega:OTTHUMG00000157033",
                                    "merops:S09.979",
                                    "ccds:CCDS5710",
                                    "omim:100740",
                                    "iuphar:2465",
                                    "ccds:CCDS5709",
                                    "refseq:NM_015831",
                                    "pubmed:1380483",
                                    "uniprot:P22303",
                                    "ccds:CCDS64736",
                                ],
                                "gene_type": "gene with protein product",
                            }
                        ],
                        "source_meta_": {
                            "data_license": "custom",
                            "data_license_url": "https://www.genenames.org/about/",
                            "version": "20220407",
                            "data_url": {
                                "complete_set_archive": "ftp://ftp.ebi.ac.uk/pub/databases/genenames/hgnc/json/hgnc_complete_set.json"
                            },
                            "rdp_url": None,
                            "data_license_attributes": {
                                "non_commercial": False,
                                "share_alike": False,
                                "attribution": False,
                            },
                            "genome_assemblies": [],
                        },
                    },
                    "Ensembl": {
                        "records": [
                            {
                                "concept_id": "ensembl:ENSG00000087085",
                                "symbol": "ACHE",
                                "symbol_status": None,
                                "label": "acetylcholinesterase (Cartwright blood group)",  # noqa: E501
                                "strand": "-",
                                "location_annotations": [],
                                "locations": [
                                    {
                                        "_id": "ga4gh:VSL.AF6wPZclBqTauGr3yx_CqmMndLKhq0Cm",  # noqa: E501
                                        "type": "SequenceLocation",
                                        "sequence_id": "ga4gh:SQ.F-LrLMe1SRpfUZHkQmvkVKFEGaoDeHul",  # noqa: E501
                                        "interval": {
                                            "type": "SequenceInterval",
                                            "start": {
                                                "type": "Number",
                                                "value": 100889993,
                                            },
                                            "end": {
                                                "type": "Number",
                                                "value": 100896974,
                                            },
                                        },
                                    }
                                ],
                                "aliases": [],
                                "previous_symbols": [],
                                "xrefs": ["hgnc:108"],
                                "associated_with": [],
                                "gene_type": "protein_coding",
                            }
                        ],
                        "source_meta_": {
                            "data_license": "custom",
                            "data_license_url": "https://useast.ensembl.org/info/about/legal/disclaimer.html",  # noqa: E501
                            "version": "104",
                            "data_url": {
                                "genome_annotations": "ftp://ftp.ensembl.org/pub/current_gff3/homo_sapiens/Homo_sapiens.GRCh38.110.gff3.gz"
                            },
                            "rdp_url": None,
                            "data_license_attributes": {
                                "non_commercial": False,
                                "share_alike": False,
                                "attribution": False,
                            },
                            "genome_assemblies": ["GRCh38"],
                        },
                    },
                    "NCBI": {
                        "records": [
                            {
                                "concept_id": "ncbigene:43",
                                "symbol": "ACHE",
                                "symbol_status": None,
                                "label": "acetylcholinesterase (Cartwright blood group)",  # noqa: E501
                                "strand": "-",
                                "location_annotations": [],
                                "locations": [
                                    {
                                        "type": "ChromosomeLocation",
                                        "_id": "ga4gh:VCL.VtdU_0lYXL_o95lXRUfhv-NDJVVpmKoD",  # noqa: E501
                                        "species_id": "taxonomy:9606",
                                        "chr": "7",
                                        "interval": {
                                            "type": "CytobandInterval",
                                            "start": "q22.1",
                                            "end": "q22.1",
                                        },
                                    },
                                    {
                                        "_id": "ga4gh:VSL.EepkXho2doYcUT1DW54fT1a00_zkqrn0",  # noqa: E501
                                        "type": "SequenceLocation",
                                        "sequence_id": "ga4gh:SQ.F-LrLMe1SRpfUZHkQmvkVKFEGaoDeHul",  # noqa: E501
                                        "interval": {
                                            "type": "SequenceInterval",
                                            "start": {
                                                "type": "Number",
                                                "value": 100889993,
                                            },
                                            "end": {
                                                "type": "Number",
                                                "value": 100896994,
                                            },
                                        },
                                    },
                                ],
                                "aliases": ["YT", "ARACHE", "ACEE", "N-ACHE"],
                                "previous_symbols": ["ACEE"],
                                "xrefs": ["hgnc:108", "ensembl:ENSG00000087085"],
                                "associated_with": ["omim:100740"],
                                "gene_type": "protein-coding",
                            }
                        ],
                        "source_meta_": {
                            "data_license": "custom",
                            "data_license_url": "https://www.ncbi.nlm.nih.gov/home/about/policies/",  # noqa: E501
                            "version": "20220407",
                            "data_url": {
                                "info_file": "ftp.ncbi.nlm.nih.govgene/DATA/GENE_INFO/Mammalia/Homo_sapiens.gene_info.gz",
                                "history_file": "ftp.ncbi.nlm.nih.govgene/DATA/gene_history.gz",
                                "assembly_file": "ftp.ncbi.nlm.nih.govgenomes/refseq/vertebrate_mammalian/Homo_sapiens/latest_assembly_versions/",
                            },
                            "rdp_url": "https://reusabledata.org/ncbi-gene.html",
                            "data_license_attributes": {
                                "non_commercial": False,
                                "share_alike": False,
                                "attribution": False,
                            },
                            "genome_assemblies": ["GRCh38.p13"],
                        },
                    },
                },
            }<|MERGE_RESOLUTION|>--- conflicted
+++ resolved
@@ -297,7 +297,7 @@
                     "records": [],
                     "source_meta_": {
                         "data_license": "custom",
-                        "data_license_url": "https://www.ncbi.nlm.nih.gov/home/about/policies/",  # noqa: E501
+                        "data_license_url": "https://www.ncbi.nlm.nih.gov/home/about/policies/",
                         "version": "20201215",
                         "data_url": {
                             "info_file": "ftp.ncbi.nlm.nih.govgene/DATA/GENE_INFO/Mammalia/Homo_sapiens.gene_info.gz",
@@ -316,54 +316,6 @@
             }
 
 
-<<<<<<< HEAD
-class MatchesListed(BaseModel):
-    """Container for matching information from an individual source.
-    Used when matches are requested as an array, not an object.
-    """
-
-    source: SourceName
-    records: List[Gene]
-    source_meta_: SourceMeta
-
-    class Config:
-        """Configure model example"""
-
-        use_enum_values = True
-
-        @staticmethod
-        def schema_extra(schema: Dict[str, Any], model: Type["MatchesListed"]) -> None:
-            """Configure OpenAPI schema"""
-            if "title" in schema.keys():
-                schema.pop("title", None)
-            for prop in schema.get("properties", {}).values():
-                prop.pop("title", None)
-            schema["example"] = {
-                "source": "NCBI",
-                "match_type": 0,
-                "records": [],
-                "source_meta_": {
-                    "data_license": "custom",
-                    "data_license_url": "https://www.ncbi.nlm.nih.gov/home/about/policies/",  # noqa: E501
-                    "version": "20201215",
-                    "data_url": {
-                        "info_file": "ftp.ncbi.nlm.nih.govgene/DATA/GENE_INFO/Mammalia/Homo_sapiens.gene_info.gz",
-                        "history_file": "ftp.ncbi.nlm.nih.govgene/DATA/gene_history.gz",
-                        "assembly_file": "ftp.ncbi.nlm.nih.govgenomes/refseq/vertebrate_mammalian/Homo_sapiens/latest_assembly_versions/",
-                    },
-                    "rdp_url": "https://reusabledata.org/ncbi-gene.html",
-                    "data_license_attributes": {
-                        "non_commercial": False,
-                        "share_alike": False,
-                        "attribution": False,
-                    },
-                    "genome_assemblies": None,
-                },
-            }
-
-
-=======
->>>>>>> 95041ae8
 class ServiceMeta(BaseModel):
     """Metadata regarding the gene-normalization service."""
 
@@ -444,25 +396,20 @@
                         ],
                         "source_meta_": {
                             "data_license": "custom",
-<<<<<<< HEAD
-                            "data_license_url": "https://uswest.ensembl.org/info/about/legal/index.html",  # noqa: E501
-                            "version": "102",
+                            "data_license_url": "https://www.ncbi.nlm.nih.gov/home/about/policies/",
+                            "version": "20201215",
                             "data_url": {
-                                "genome_annotations": "ftp://ftp.ensembl.org/pub/current_gff3/homo_sapiens/Homo_sapiens.GRCh38.110.gff3.gz"
+                                "info_file": "ftp.ncbi.nlm.nih.govgene/DATA/GENE_INFO/Mammalia/Homo_sapiens.gene_info.gz",
+                                "history_file": "ftp.ncbi.nlm.nih.govgene/DATA/gene_history.gz",
+                                "assembly_file": "ftp.ncbi.nlm.nih.govgenomes/refseq/vertebrate_mammalian/Homo_sapiens/latest_assembly_versions/",
                             },
-                            "rdp_url": None,
-=======
-                            "data_license_url": "https://www.ncbi.nlm.nih.gov/home/about/policies/",
-                            "version": "20210813",
-                            "data_url": "ftp://ftp.ncbi.nlm.nih.gov",
                             "rdp_url": "https://reusabledata.org/ncbi-gene.html",
->>>>>>> 95041ae8
                             "data_license_attributes": {
                                 "non_commercial": False,
+                                "share_alike": False,
                                 "attribution": False,
-                                "share_alike": False,
                             },
-                            "genome_assemblies": ["GRCh38.p14"],
+                            "genome_assemblies": None,
                         },
                     }
                 },
