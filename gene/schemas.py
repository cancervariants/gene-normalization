<<<<<<< HEAD
"""This module contains data models for representing VICC normalized
gene records.
"""
from typing import Literal, List, Optional, Dict, Union
=======
"""Contains data models for representing VICC normalized gene records."""
>>>>>>> 76579daa
from enum import Enum, IntEnum
from typing import Any, Dict, List, Literal, Optional, Union

from ga4gh.vrs import models
from pydantic import (
    BaseModel,
    ConfigDict,
    StrictBool,
<<<<<<< HEAD
    StrictStr,
=======
>>>>>>> 76579daa
    StrictInt,
    StrictStr,
    constr,
    field_validator,
)
<<<<<<< HEAD
from ga4gh.core import core_models
from ga4gh.vrs import models
=======
>>>>>>> 76579daa

from gene.version import __version__

CURIE = constr(pattern=r"^\w[^:]*:.+$")


<<<<<<< HEAD
=======
class Extension(BaseModel):
    """The Extension class provides VODs with a means to extend descriptions with other
    attributes unique to a content provider. These extensions are not expected to be
    natively understood under VRSATILE, but may be used for pre-negotiated exchange of
    message attributes when needed.
    """

    type: Literal["Extension"] = "Extension"
    name: StrictStr
    value: Optional[Any] = None


class GeneValueObject(BaseModel):
    """A reference to a Gene as defined by an authority. For human genes, the use of
    `hgnc <https://registry.identifiers.org/registry/hgnc>` as the gene authority is
    RECOMMENDED.
    """

    id: CURIE
    type: Literal["Gene"] = "Gene"


class GeneDescriptor(BaseModel, extra="forbid"):
    """Reference VRS Gene value objects."""

    id: Optional[StrictStr] = None
    type: Literal["GeneDescriptor"] = "GeneDescriptor"
    gene: Union[CURIE, GeneValueObject]
    label: Optional[StrictStr] = None
    description: Optional[StrictStr] = None
    xrefs: List[CURIE] = []
    alternate_labels: List[StrictStr] = []
    extensions: List[Extension] = []

    @field_validator("xrefs")
    def check_count_value(cls, v):
        """Check xrefs value"""
        if v:
            assert len(v) == len(
                {xref for xref in v}
            ), "xrefs must contain unique items"  # noqa: E501
        return v


>>>>>>> 76579daa
class SymbolStatus(str, Enum):
    """Define string constraints for symbol status attribute."""

    WITHDRAWN = "withdrawn"
    APPROVED = "approved"
    DISCONTINUED = "discontinued"


class Strand(str, Enum):
    """Define string constraints for strand attribute."""

    FORWARD = "+"
    REVERSE = "-"


class Annotation(str, Enum):
    """Define string constraints for annotations when gene location
    is absent.
    """

    NOT_FOUND_ON_REFERENCE = "not on reference assembly"
    UNPLACED = "unplaced"
    RESERVED = "reserved"
    ALT_LOC = "alternate reference locus"


class Chromosome(str, Enum):
    """Define string constraints for chromosomes."""

    MITOCHONDRIA = "MT"


class MatchType(IntEnum):
    """Define string constraints for use in Match Type attributes."""

    CONCEPT_ID = 100
    SYMBOL = 100
    PREV_SYMBOL = 80
    ALIAS = 60
    XREF = 60
    ASSOCIATED_WITH = 60
    FUZZY_MATCH = 20
    NO_MATCH = 0


class GeneSequenceLocation(BaseModel):
    """Sequence Location model when storing in DynamoDB."""

    type: Literal["SequenceLocation"] = "SequenceLocation"
    start: StrictInt
    end: StrictInt
    sequence_id: constr(pattern=r"^ga4gh:SQ.[0-9A-Za-z_\-]{32}$")  # noqa: F722


# class GeneChromosomeLocation(BaseModel):
#     """Chromosome Location model when storing in DynamDB."""

#     type: Literal["ChromosomeLocation"] = "ChromosomeLocation"
#     species_id: Literal["taxonomy:9606"] = "taxonomy:9606"
#     chr: StrictStr
#     start: StrictStr
#     end: StrictStr


class BaseGene(BaseModel):
    """Base gene model. Provide shared resources for records produced by
    /search and /normalize_unmerged.
    """

    concept_id: CURIE
    symbol: StrictStr
    symbol_status: Optional[SymbolStatus] = None
    label: Optional[StrictStr] = None
    strand: Optional[Strand] = None
    location_annotations: List[StrictStr] = []
    locations: Union[
        List[models.SequenceLocation],
        List[GeneSequenceLocation]
        # List[Union[SequenceLocation, ChromosomeLocation]],
        # List[Union[GeneSequenceLocation, GeneChromosomeLocation]]  # dynamodb
    ] = []
    aliases: List[StrictStr] = []
    previous_symbols: List[StrictStr] = []
    xrefs: List[CURIE] = []
    associated_with: List[CURIE] = []
    gene_type: Optional[StrictStr] = None


class Gene(BaseGene):
    """Gene"""

    match_type: MatchType

    model_config = ConfigDict(
        json_schema_extra={
            "example": {
                "label": None,
                "concept_id": "ensembl:ENSG00000157764",
                "symbol": "BRAF",
                "previous_symbols": [],
                "aliases": [],
                "xrefs": [],
                "symbol_status": None,
                "strand": "-",
                "locations": [],
                "location_annotations": [],
                "associated_with": [],
                "gene_type": None,
                "match_type": 100,
            }
        }
    )


class GeneGroup(Gene):
    """A grouping of genes based on common attributes."""

    description: StrictStr
    type_identifier: StrictStr
    genes: List[Gene] = []


class SourceName(Enum):
    """Define string constraints to ensure consistent capitalization."""

    HGNC = "HGNC"
    ENSEMBL = "Ensembl"
    NCBI = "NCBI"


class SourcePriority(IntEnum):
    """Define priorities for sources when building merged concepts."""

    HGNC = 1
    ENSEMBL = 2
    NCBI = 3


class SourceIDAfterNamespace(Enum):
    """Define string constraints after namespace."""

    HGNC = ""
    ENSEMBL = "ENSG"
    NCBI = ""


class NamespacePrefix(Enum):
    """Define string constraints for namespace prefixes on concept IDs."""

    HGNC = "hgnc"
    ENSEMBL = "ensembl"
    NCBI = "ncbigene"
    ENTREZ = NCBI
    VEGA = "vega"
    UCSC = "ucsc"
    ENA = "ena.embl"
    REFSEQ = "refseq"
    CCDS = "ccds"
    UNIPROT = "uniprot"
    PUBMED = "pubmed"
    COSMIC = "cosmic"
    OMIM = "omim"
    MIRBASE = "mirbase"
    HOMEODB = "homeodb"
    SNORNABASE = "snornabase"
    ORPHANET = "orphanet"
    PSEUDOGENE = "pseudogene.org"
    HORDE = "hordedb"
    MEROPS = "merops"
    IUPHAR = "iuphar"
    KZNF = "knzfgc"
    MAMIT = "mamittrnadb"
    CD = "hcdmdb"
    LNCRNADB = "lncrnadb"
    IMGT = "imgt"  # .hla? .ligm? leave as is?
    IMGT_GENE_DB = "imgt/gene-db"  # redundant w/ above?
    RFAM = "rfam"


class DataLicenseAttributes(BaseModel):
    """Define constraints for data license attributes."""

    non_commercial: StrictBool
    share_alike: StrictBool
    attribution: StrictBool


class RecordType(str, Enum):
    """Record item types."""

    IDENTITY = "identity"
    MERGER = "merger"


class RefType(str, Enum):
    """Reference item types."""

    # Must be in descending MatchType order.
    SYMBOL = "symbol"
    PREVIOUS_SYMBOLS = "prev_symbol"
    ALIASES = "alias"
    XREFS = "xref"
    ASSOCIATED_WITH = "associated_with"


class SourceMeta(BaseModel):
    """Metadata for a given source to return in response object."""

    data_license: StrictStr
    data_license_url: StrictStr
    version: StrictStr
    data_url: Optional[StrictStr] = None
    rdp_url: Optional[StrictStr] = None
    data_license_attributes: Dict[StrictStr, StrictBool]
    genome_assemblies: List[StrictStr] = []

    model_config = ConfigDict(
        json_schema_extra={
            "example": {
                "data_license": "custom",
                "data_license_url": "https://www.ncbi.nlm.nih.gov/home/about/policies/",
                "version": "20201215",
                "data_url": "ftp://ftp.ncbi.nlm.nih.gov/gene/DATA/",
                "rdp_url": "https://reusabledata.org/ncbi-gene.html",
                "data_license_attributes": {
                    "non_commercial": False,
                    "share_alike": False,
                    "attribution": False,
                },
                "genome_assemblies": [],
            }
        }
    )


class MatchesKeyed(BaseModel):
    """Container for matching information from an individual source.
    Used when matches are requested as an object, not an array.
    """

    records: List[Gene] = []
    source_meta_: SourceMeta

    model_config = ConfigDict(
        json_schema_extra={
            "example": {
                "records": [],
                "source_meta_": {
                    "data_license": "custom",
                    "data_license_url": "https://www.ncbi.nlm.nih.gov/home/about/policies/",  # noqa: E501
                    "version": "20201215",
                    "data_url": "ftp://ftp.ncbi.nlm.nih.gov/gene/DATA/",
                    "rdp_url": "https://reusabledata.org/ncbi-gene.html",
                    "data_license_attributes": {
                        "non_commercial": False,
                        "share_alike": False,
                        "attribution": False,
                    },
                    "genome_assemblies": [],
                },
            }
        }
    )


class MatchesListed(BaseModel):
    """Container for matching information from an individual source.
    Used when matches are requested as an array, not an object.
    """

    source: SourceName
    records: List[Gene] = []
    source_meta_: SourceMeta

    model_config = ConfigDict(
        json_schema_extra={
            "example": {
                "source": "NCBI",
                "records": [],
                "source_meta_": {
                    "data_license": "custom",
                    "data_license_url": "https://www.ncbi.nlm.nih.gov/home/about/policies/",  # noqa: E501
                    "version": "20201215",
                    "data_url": "ftp://ftp.ncbi.nlm.nih.gov/gene/DATA/",
                    "rdp_url": "https://reusabledata.org/ncbi-gene.html",
                    "data_license_attributes": {
                        "non_commercial": False,
                        "share_alike": False,
                        "attribution": False,
                    },
                    "genome_assemblies": [],
                },
            }
        }
    )


class ServiceMeta(BaseModel):
    """Metadata regarding the gene-normalization service."""

    name: Literal["gene-normalizer"] = "gene-normalizer"
    version: StrictStr
    response_datetime: StrictStr
    url: Literal[
        "https://github.com/cancervariants/gene-normalization"
    ] = "https://github.com/cancervariants/gene-normalization"  # noqa: E501

    model_config = ConfigDict(
        json_schema_extra={
            "example": {
                "name": "gene-normalizer",
                "version": __version__,
                "response_datetime": "2022-03-23 15:57:14.180908",
                "url": "https://github.com/cancervariants/gene-normalization",
            }
        }
    )


class SearchService(BaseModel):
    """Define model for returning highest match typed concepts from sources."""

    query: StrictStr
    warnings: List[Dict] = []
    source_matches: Union[Dict[SourceName, MatchesKeyed], List[MatchesListed]]
    service_meta_: ServiceMeta

    model_config = ConfigDict(
        json_schema_extra={
            "example": {
                "query": "BRAF",
                "warnings": [],
                "source_matches": [
                    {
                        "source": "Ensembl",
                        "records": [
                            {
                                "label": None,
                                "concept_id": "ensembl:ENSG00000157764",
                                "symbol": "BRAF",
                                "previous_symbols": [],
                                "aliases": [],
                                "xrefs": [],
                                "symbol_status": None,
                                "strand": "-",
                                "locations": [],
                                "location_annotations": [],
                                "associated_with": [],
                                "gene_type": None,
                                "match_type": 100,
                            }
                        ],
                        "source_meta_": {
                            "data_license": "custom",
                            "data_license_url": "https://uswest.ensembl.org/info/about/legal/index.html",  # noqa: E501
                            "version": "102",
                            "data_url": "http://ftp.ensembl.org/pub/",
                            "rdp_url": None,
                            "data_license_attributes": {
                                "non_commercial": False,
                                "share_alike": False,
                                "attribution": False,
                            },
                            "genome_assemblies": ["GRCh38"],
                        },
                    }
                ],
                "service_meta_": {
                    "name": "gene-normalizer",
                    "version": __version__,
                    "response_datetime": "2022-03-23 15:57:14.180908",
                    "url": "https://github.com/cancervariants/gene-normalization",
                },
            }
        }
    )


class GeneTypeFieldName(str, Enum):
    """Designate source-specific gene type field names for Extensions and
    internal records.
    """

    HGNC = "hgnc_locus_type"
    NCBI = "ncbi_gene_type"
    ENSEMBL = "ensembl_biotype"


class BaseNormalizationService(BaseModel):
    """Base method providing shared attributes to Normalization service classes."""

    query: StrictStr
    warnings: List[Dict] = []
    match_type: MatchType
    service_meta_: ServiceMeta


class NormalizeService(BaseNormalizationService):
    """Define model for returning normalized concept."""

    normalized_id: Optional[str] = None
    gene: Optional[core_models.Gene] = None
    source_meta_: Dict[SourceName, SourceMeta] = {}

    model_config = ConfigDict(
        json_schema_extra={
            "example": {
                "query": "BRAF",
                "warnings": [],
                "match_type": 100,
                "normalized_id": "hgnc:1037",
                "gene": {
                    "type": "Gene",
                    "id": "normalize.gene.hgnc:1097",
                    "label": "BRAF",
                    "mappings": [
                        {
                            "coding": {"code": "673", "system": "ncbigene"},
                            "relation": "relatedMatch",
                        },
                        {
                            "coding": {"code": "ENSG00000157764", "system": "ensembl"},
                            "relation": "relatedMatch",
                        },
                        {
                            "coding": {"code": "CCDS5863", "system": "ccds"},
                            "relation": "relatedMatch",
                        },
                        {
                            "coding": {"code": "1943", "system": "iuphar"},
                            "relation": "relatedMatch",
                        },
                        {
                            "coding": {"code": "119066", "system": "orphanet"},
                            "relation": "relatedMatch",
                        },
                        {
                            "coding": {"code": "BRAF", "system": "cosmic"},
                            "relation": "relatedMatch",
                        },
                        {
                            "coding": {"code": "2284096", "system": "pubmed"},
                            "relation": "relatedMatch",
                        },
                        {
                            "coding": {"code": "uc003vwc.5", "system": "ucsc"},
                            "relation": "relatedMatch",
                        },
                        {
                            "coding": {"code": "164757", "system": "omim"},
                            "relation": "relatedMatch",
                        },
                        {
                            "coding": {"code": "NM_004333", "system": "refseq"},
                            "relation": "relatedMatch",
                        },
                        {
                            "coding": {"code": "CCDS87555", "system": "ccds"},
                            "relation": "relatedMatch",
                        },
                        {
                            "coding": {"code": "P15056", "system": "uniprot"},
                            "relation": "relatedMatch",
                        },
                        {
                            "coding": {"code": "M95712", "system": "ena.embl"},
                            "relation": "relatedMatch",
                        },
                        {
                            "coding": {"code": "OTTHUMG00000157457", "system": "vega"},
                            "relation": "relatedMatch",
                        },
                        {
                            "coding": {"code": "1565476", "system": "pubmed"},
                            "relation": "relatedMatch",
                        },
                    ],
                    "aliases": ["BRAF1", "RAFB1", "B-raf", "NS7", "B-RAF1"],
                    "extensions": [
                        {
                            "name": "approved_name",
                            "value": "B-Raf proto-oncogene, serine/threonine kinase",
                            "type": "Extension",
                        },
                        {
                            "name": "symbol_status",
                            "value": "approved",
                            "type": "Extension",
                        },
                        # {
                        #     "name": "chromosome_location",
                        #     "value": {
                        #         "id": "ga4gh:CL.O6yCQ1cnThOrTfK9YUgMlTfM6HTqbrKw",  # noqa: E501
                        #         "type": "ChromosomeLocation",
                        #         "species_id": "taxonomy:9606",
                        #         "chr": "7",
                        #         "end": "q34",
                        #         "start": "q34",
                        #     },
                        #     "type": "Extension"
                        # }
                    ],
                },
                "source_meta_": {
                    "HGNC": {
                        "data_license": "custom",
                        "data_license_url": "https://www.genenames.org/about/",
                        "version": "20210810",
                        "data_url": "ftp://ftp.ebi.ac.uk/pub/databases/genenames/hgnc/json/hgnc_complete_set.json",  # noqa: E501
                        "rdp_url": None,
                        "data_license_attributes": {
                            "non_commercial": False,
                            "attribution": False,
                            "share_alike": False,
                        },
                        "genome_assemblies": [],
                    },
                    "Ensembl": {
                        "data_license": "custom",
                        "data_license_url": "https://useast.ensembl.org/info/about/legal/disclaimer.html",  # noqa: E501
                        "version": "104",
                        "data_url": "ftp://ftp.ensembl.org/pub/Homo_sapiens.GRCh38.104.gff3.gz",  # noqa: E501
                        "rdp_url": None,
                        "data_license_attributes": {
                            "non_commercial": False,
                            "attribution": False,
                            "share_alike": False,
                        },
                        "genome_assemblies": ["GRCh38"],
                    },
                    "NCBI": {
                        "data_license": "custom",
                        "data_license_url": "https://www.ncbi.nlm.nih.gov/home/about/policies/",  # noqa: E501
                        "version": "20210813",
                        "data_url": "ftp://ftp.ncbi.nlm.nih.gov",
                        "rdp_url": "https://reusabledata.org/ncbi-gene.html",
                        "data_license_attributes": {
                            "non_commercial": False,
                            "attribution": False,
                            "share_alike": False,
                        },
                        "genome_assemblies": ["GRCh38.p13"],
                    },
                },
                "service_meta_": {
                    "name": "gene-normalizer",
                    "version": __version__,
                    "response_datetime": "2022-03-23 15:57:14.180908",
                    "url": "https://github.com/cancervariants/gene-normalization",
                },
            }
        }
    )


class MatchesNormalized(BaseModel):
    """Matches associated with normalized concept from a single source."""

    records: List[BaseGene] = []
    source_meta_: SourceMeta


class UnmergedNormalizationService(BaseNormalizationService):
    """Response providing source records corresponding to normalization of user query.
    Enables retrieval of normalized concept while retaining sourcing for accompanying
    attributes.
    """

    normalized_concept_id: Optional[CURIE] = None
    source_matches: Dict[SourceName, MatchesNormalized]

    model_config = ConfigDict(
        json_schema_extra={
            "example": {
                "query": "hgnc:108",
                "warnings": [],
                "match_type": 100,
                "service_meta_": {
                    "version": __version__,
                    "response_datetime": "2022-04-26 14:20:54.180240",
                    "name": "gene-normalizer",
                    "url": "https://github.com/cancervariants/gene-normalization",
                },
                "normalized_concept_id": "hgnc:108",
                "source_matches": {
                    "HGNC": {
                        "records": [
                            {
                                "concept_id": "hgnc:108",
                                "symbol": "ACHE",
                                "symbol_status": "approved",
                                "label": "acetylcholinesterase (Cartwright blood group)",  # noqa: E501
                                "strand": None,
                                "location_annotations": [],
                                "locations": [
                                    # {
                                    #     "type": "ChromosomeLocation",
                                    #     "id": "ga4gh:CL.VtdU_0lYXL_o95lXRUfhv-NDJVVpmKoD",  # noqa: E501
                                    #     "species_id": "taxonomy:9606",
                                    #     "chr": "7",
                                    #     "start": "q22.1",
                                    #     "end": "q22.1"
                                    # }
                                ],
                                "aliases": ["3.1.1.7"],
                                "previous_symbols": ["YT"],
                                "xrefs": ["ncbigene:43", "ensembl:ENSG00000087085"],
                                "associated_with": [
                                    "ucsc:uc003uxi.4",
                                    "vega:OTTHUMG00000157033",
                                    "merops:S09.979",
                                    "ccds:CCDS5710",
                                    "omim:100740",
                                    "iuphar:2465",
                                    "ccds:CCDS5709",
                                    "refseq:NM_015831",
                                    "pubmed:1380483",
                                    "uniprot:P22303",
                                    "ccds:CCDS64736",
                                ],
                                "gene_type": "gene with protein product",
                            }
                        ],
                        "source_meta_": {
                            "data_license": "custom",
                            "data_license_url": "https://www.genenames.org/about/",
                            "version": "20220407",
                            "data_url": "ftp://ftp.ebi.ac.uk/pub/databases/genenames/hgnc/json/hgnc_complete_set.json",  # noqa: E501
                            "rdp_url": None,
                            "data_license_attributes": {
                                "non_commercial": False,
                                "share_alike": False,
                                "attribution": False,
                            },
                            "genome_assemblies": [],
                        },
                    },
                    "Ensembl": {
                        "records": [
                            {
                                "concept_id": "ensembl:ENSG00000087085",
                                "symbol": "ACHE",
                                "symbol_status": None,
                                "label": "acetylcholinesterase (Cartwright blood group)",  # noqa: E501
                                "strand": "-",
                                "location_annotations": [],
                                "locations": [
                                    {
                                        "id": "ga4gh:SL.dnydHb2Bnv5pwXjI4MpJmrZUADf5QLe1",  # noqa: E501
                                        "type": "SequenceLocation",
                                        "sequenceReference": {
                                            "type": "SequenceReference",
                                            "refgetAccession": "SQ.F-LrLMe1SRpfUZHkQmvkVKFEGaoDeHul",  # noqa: E501
                                        },
                                        "start": 100889993,
                                        "end": 100896974,
                                    }
                                ],
                                "aliases": [],
                                "previous_symbols": [],
                                "xrefs": ["hgnc:108"],
                                "associated_with": [],
                                "gene_type": "protein_coding",
                            }
                        ],
                        "source_meta_": {
                            "data_license": "custom",
                            "data_license_url": "https://useast.ensembl.org/info/about/legal/disclaimer.html",  # noqa: E501
                            "version": "104",
                            "data_url": "ftp://ftp.ensembl.org/pub/Homo_sapiens.GRCh38.104.gff3.gz",  # noqa: E501
                            "rdp_url": None,
                            "data_license_attributes": {
                                "non_commercial": False,
                                "share_alike": False,
                                "attribution": False,
                            },
                            "genome_assemblies": ["GRCh38"],
                        },
                    },
                    "NCBI": {
                        "records": [
                            {
                                "concept_id": "ncbigene:43",
                                "symbol": "ACHE",
                                "symbol_status": None,
                                "label": "acetylcholinesterase (Cartwright blood group)",  # noqa: E501
                                "strand": "-",
                                "location_annotations": [],
                                "locations": [
                                    {
                                        # "type": "ChromosomeLocation",
                                        # "id": "ga4gh:CL.VtdU_0lYXL_o95lXRUfhv-NDJVVpmKoD",  # noqa: E501
                                        # "species_id": "taxonomy:9606",
                                        # "chr": "7",
                                        # "start": "q22.1",
                                        # "end": "q22.1"
                                    },
                                    {
                                        "id": "ga4gh:SL.U7vPSlX8eyCKdFSiROIsc9om0Y7pCm2g",  # noqa: E501
                                        "type": "SequenceLocation",
                                        "sequenceReference": {
                                            "type": "SequenceReference",
                                            "refgetAccession": "SQ.F-LrLMe1SRpfUZHkQmvkVKFEGaoDeHul",  # noqa: E501
                                        },
                                        "start": 100889993,
                                        "end": 100896994,
                                    },
                                ],
                                "aliases": ["YT", "ARACHE", "ACEE", "N-ACHE"],
                                "previous_symbols": ["ACEE"],
                                "xrefs": ["hgnc:108", "ensembl:ENSG00000087085"],
                                "associated_with": ["omim:100740"],
                                "gene_type": "protein-coding",
                            }
                        ],
                        "source_meta_": {
                            "data_license": "custom",
                            "data_license_url": "https://www.ncbi.nlm.nih.gov/home/about/policies/",  # noqa: E501
                            "version": "20220407",
                            "data_url": "ftp://ftp.ncbi.nlm.nih.gov",
                            "rdp_url": "https://reusabledata.org/ncbi-gene.html",
                            "data_license_attributes": {
                                "non_commercial": False,
                                "share_alike": False,
                                "attribution": False,
                            },
                            "genome_assemblies": ["GRCh38.p13"],
                        },
                    },
                },
            }
        }
    )<|MERGE_RESOLUTION|>--- conflicted
+++ resolved
@@ -1,86 +1,23 @@
-<<<<<<< HEAD
-"""This module contains data models for representing VICC normalized
-gene records.
-"""
-from typing import Literal, List, Optional, Dict, Union
-=======
 """Contains data models for representing VICC normalized gene records."""
->>>>>>> 76579daa
 from enum import Enum, IntEnum
-from typing import Any, Dict, List, Literal, Optional, Union
-
+from typing import Dict, List, Literal, Optional, Union
+
+from ga4gh.core import core_models
 from ga4gh.vrs import models
 from pydantic import (
     BaseModel,
     ConfigDict,
     StrictBool,
-<<<<<<< HEAD
-    StrictStr,
-=======
->>>>>>> 76579daa
     StrictInt,
     StrictStr,
     constr,
-    field_validator,
 )
-<<<<<<< HEAD
-from ga4gh.core import core_models
-from ga4gh.vrs import models
-=======
->>>>>>> 76579daa
 
 from gene.version import __version__
 
 CURIE = constr(pattern=r"^\w[^:]*:.+$")
 
 
-<<<<<<< HEAD
-=======
-class Extension(BaseModel):
-    """The Extension class provides VODs with a means to extend descriptions with other
-    attributes unique to a content provider. These extensions are not expected to be
-    natively understood under VRSATILE, but may be used for pre-negotiated exchange of
-    message attributes when needed.
-    """
-
-    type: Literal["Extension"] = "Extension"
-    name: StrictStr
-    value: Optional[Any] = None
-
-
-class GeneValueObject(BaseModel):
-    """A reference to a Gene as defined by an authority. For human genes, the use of
-    `hgnc <https://registry.identifiers.org/registry/hgnc>` as the gene authority is
-    RECOMMENDED.
-    """
-
-    id: CURIE
-    type: Literal["Gene"] = "Gene"
-
-
-class GeneDescriptor(BaseModel, extra="forbid"):
-    """Reference VRS Gene value objects."""
-
-    id: Optional[StrictStr] = None
-    type: Literal["GeneDescriptor"] = "GeneDescriptor"
-    gene: Union[CURIE, GeneValueObject]
-    label: Optional[StrictStr] = None
-    description: Optional[StrictStr] = None
-    xrefs: List[CURIE] = []
-    alternate_labels: List[StrictStr] = []
-    extensions: List[Extension] = []
-
-    @field_validator("xrefs")
-    def check_count_value(cls, v):
-        """Check xrefs value"""
-        if v:
-            assert len(v) == len(
-                {xref for xref in v}
-            ), "xrefs must contain unique items"  # noqa: E501
-        return v
-
-
->>>>>>> 76579daa
 class SymbolStatus(str, Enum):
     """Define string constraints for symbol status attribute."""
 
