--- conflicted
+++ resolved
@@ -1,11 +1,10 @@
 """Provides methods for handling queries."""
-<<<<<<< HEAD
+
 import datetime
-=======
 import logging
->>>>>>> 95388583
 import re
-from typing import Any, Callable, Dict, List, Optional, Set, Tuple, TypeVar
+from collections.abc import Callable
+from typing import Any, TypeVar
 
 from ga4gh.core import domain_models, entity_models, ga4gh_identify
 from ga4gh.vrs import models
@@ -32,7 +31,6 @@
 )
 from gene.version import __version__
 
-
 _logger = logging.getLogger(__name__)
 
 NormService = TypeVar("NormService", bound=BaseNormalizationService)
@@ -65,7 +63,7 @@
         self.db = database
 
     @staticmethod
-    def _emit_warnings(query_str: str) -> List:
+    def _emit_warnings(query_str: str) -> list:
         """Emit warnings if query contains non breaking space characters.
 
         :param query_str: query string
@@ -80,12 +78,12 @@
                 }
             ]
             _logger.warning(
-                f"Query ({query_str}) contains non-breaking space characters."
+                "Query (%s) contains non-breaking space characters.", query_str
             )
         return warnings
 
     @staticmethod
-    def _transform_sequence_location(loc: Dict) -> models.SequenceLocation:
+    def _transform_sequence_location(loc: dict) -> models.SequenceLocation:
         """Transform a sequence location to VRS sequence location
 
         :param loc: GeneSequenceLocation represented as a dict
@@ -113,7 +111,7 @@
     #         end=loc["end"]
     #     )
 
-    def _transform_location(self, loc: Dict) -> Dict:
+    def _transform_location(self, loc: dict) -> dict:
         """Transform a sequence/chromosome location to VRS sequence/chromosome location
 
         :param loc: Sequence or Chromosome location
@@ -128,7 +126,7 @@
         transformed_loc.id = ga4gh_identify(transformed_loc)
         return transformed_loc.model_dump(exclude_none=True)
 
-    def _transform_locations(self, record: Dict) -> Dict:
+    def _transform_locations(self, record: dict) -> dict:
         """Transform gene locations to VRS Chromosome/Sequence Locations
 
         :param record: original record
@@ -136,9 +134,11 @@
         """
         record_locations = []
         if "locations" in record:
-            for loc in record["locations"]:
-                if loc["type"] == "SequenceLocation":
-                    record_locations.append(self._transform_location(loc))
+            record_locations.extend(
+                self._transform_location(loc)
+                for loc in record["locations"]
+                if loc["type"] == "SequenceLocation"
+            )
         record["locations"] = record_locations
         return record
 
@@ -162,7 +162,7 @@
         raise ValueError(err_msg)
 
     def _add_record(
-        self, response: Dict[str, Dict], item: Dict, match_type: MatchType
+        self, response: dict[str, dict], item: dict, match_type: MatchType
     ) -> None:
         """Add individual record (i.e. Item in DynamoDB) to response object
 
@@ -187,7 +187,7 @@
             matches[src_name]["records"].append(gene)
 
     def _fetch_record(
-        self, response: Dict[str, Dict], concept_id: str, match_type: MatchType
+        self, response: dict[str, dict], concept_id: str, match_type: MatchType
     ) -> None:
         """Add fetched record to response
 
@@ -199,17 +199,19 @@
             match = self.db.get_record_by_id(concept_id, case_sensitive=False)
         except DatabaseReadException as e:
             _logger.error(
-                f"Encountered DatabaseReadException looking up {concept_id}: {e}"
+                "Encountered DatabaseReadException looking up %s: %s", concept_id, e
             )
         else:
             if match:
                 self._add_record(response, match, match_type)
             else:
                 _logger.error(
-                    f"Unable to find expected record for {concept_id} matching as {match_type}"
+                    "Unable to find expected record for %s matching as %s",
+                    concept_id,
+                    match_type,
                 )
 
-    def _post_process_resp(self, resp: Dict) -> Dict:
+    def _post_process_resp(self, resp: dict) -> dict:
         """Fill all empty source_matches slots with NO_MATCH results and
         sort source records by descending `match_type`.
 
@@ -230,7 +232,7 @@
                     records = sorted(records, key=lambda k: k.match_type, reverse=True)
         return resp
 
-    def _get_search_response(self, query: str, sources: Set[str]) -> Dict:
+    def _get_search_response(self, query: str, sources: set[str]) -> dict:
         """Return response as dict where key is source name and value is a list of
         records.
 
@@ -255,8 +257,7 @@
             term = f"{NAMESPACE_LOOKUP[prefix].lower()}:{query_l}"
             queries.append((term, RecordType.IDENTITY.value))
 
-        for match in ITEM_TYPES.values():
-            queries.append((query_l, match))
+        queries.extend((query_l, match) for match in ITEM_TYPES.values())
 
         matched_concept_ids = []
         for term, item_type in queries:
@@ -272,10 +273,12 @@
                             self._fetch_record(resp, ref, MatchType[item_type.upper()])
                             matched_concept_ids.append(ref)
 
-            except DatabaseReadException as e:
+            except DatabaseReadException as e:  # noqa: PERF203
                 _logger.error(
-                    f"Encountered DatabaseReadException looking up {item_type}"
-                    f" {term}: {e}"
+                    "Encountered DatabaseReadException looking up %s %s: ",
+                    item_type,
+                    term,
+                    e,
                 )
                 continue
 
@@ -298,7 +301,6 @@
         query_str: str,
         incl: str = "",
         excl: str = "",
-        **params,
     ) -> SearchService:
         """Return highest match for each source.
 
@@ -321,10 +323,9 @@
         possible_sources = {
             name.value.lower(): name.value for name in SourceName.__members__.values()
         }
-        sources = {}
-        for k, v in possible_sources.items():
-            if self.db.get_source_metadata(v):
-                sources[k] = v
+        sources = {
+            k: v for k, v in possible_sources.items() if self.db.get_source_metadata(v)
+        }
 
         if not incl and not excl:
             query_sources = set(sources.values())
@@ -380,7 +381,7 @@
         for src in sources:
             try:
                 src_name = PREFIX_LOOKUP[src]
-            except KeyError:
+            except KeyError:  # noqa: PERF203
                 # not an imported source
                 continue
             else:
@@ -391,7 +392,7 @@
         return response
 
     def _add_alt_matches(
-        self, response: NormService, record: Dict, possible_concepts: List[str]
+        self, response: NormService, record: dict, possible_concepts: list[str]
     ) -> NormService:
         """Add alternate matches warning to response object
 
@@ -417,9 +418,9 @@
     def _add_gene(
         self,
         response: NormalizeService,
-        record: Dict,
+        record: dict,
         match_type: MatchType,
-        possible_concepts: Optional[List[str]] = None,
+        possible_concepts: list[str] | None = None,
     ) -> NormalizeService:
         """Add core Gene object to response.
 
@@ -482,15 +483,16 @@
             if locs:
                 record_locations[f"{record['src_name'].lower()}_locations"] = locs
         elif record["item_type"] == RecordType.MERGER:
-            for k, v in record.items():
-                if k.endswith("locations") and v:
-                    record_locations[k] = v
+            record_locations.update(
+                {k: v for k, v in record.items() if k.endswith("locations") and v}
+            )
 
         for loc_name, locations in record_locations.items():
-            transformed_locs = []
-            for loc in locations:
-                if loc["type"] == "SequenceLocation":
-                    transformed_locs.append(self._transform_location(loc))
+            transformed_locs = [
+                self._transform_location(loc)
+                for loc in locations
+                if loc["type"] == "SequenceLocation"
+            ]
 
             if transformed_locs:
                 extensions.append(
@@ -511,10 +513,10 @@
             for f in GeneTypeFieldName:
                 field_name = f.value
                 values = record.get(field_name, [])
-                for value in values:
-                    extensions.append(
-                        entity_models.Extension(name=field_name, value=value)
-                    )
+                extensions.extend(
+                    entity_models.Extension(name=field_name, value=value)
+                    for value in values
+                )
         if extensions:
             gene_obj.extensions = extensions
 
@@ -529,7 +531,7 @@
         return response
 
     @staticmethod
-    def _record_order(record: Dict) -> Tuple[int, str]:
+    def _record_order(record: dict) -> tuple[int, str]:
         """Construct priority order for matching. Only called by sort().
 
         :param record: individual record item in iterable to sort
@@ -540,7 +542,7 @@
         return source_rank, record["concept_id"]
 
     @staticmethod
-    def _handle_failed_merge_ref(record: Dict, response: Dict, query: str) -> Dict:
+    def _handle_failed_merge_ref(record: dict, response: dict, query: str) -> dict:
         """Log + fill out response for a failed merge reference lookup.
 
         :param record: record containing failed merge_ref
@@ -549,13 +551,15 @@
         :return: response with no match
         """
         _logger.error(
-            f"Merge ref lookup failed for ref {record['merge_ref']} "
-            f"in record {record['concept_id']} from query {query}"
+            "Merge ref lookup failed for ref %s in record %s from query %s",
+            record["merge_ref"],
+            record["concept_id"],
+            query,
         )
         response["match_type"] = MatchType.NO_MATCH
         return response
 
-    def _prepare_normalized_response(self, query: str) -> Dict[str, Any]:
+    def _prepare_normalized_response(self, query: str) -> dict[str, Any]:
         """Provide base response object for normalize endpoints.
 
         :param query: user-provided query
@@ -594,10 +598,10 @@
     def _resolve_merge(
         self,
         response: NormService,
-        record: Dict,
+        record: dict,
         match_type: MatchType,
         callback: Callable,
-        possible_concepts: Optional[List[str]] = None,
+        possible_concepts: list[str] | None = None,
     ) -> NormService:
         """Given a record, return the corresponding normalized record
 
@@ -615,8 +619,10 @@
             if merge is None:
                 query = response.query
                 _logger.error(
-                    f"Merge ref lookup failed for ref {record['merge_ref']} "
-                    f"in record {record['concept_id']} from query `{query}`"
+                    "Merge ref lookup failed for ref %s in record %s from query `%s`",
+                    record["merge_ref"],
+                    record["concept_id"],
+                    query,
                 )
                 return response
 
@@ -680,9 +686,9 @@
     def _add_normalized_records(
         self,
         response: UnmergedNormalizationService,
-        normalized_record: Dict,
+        normalized_record: dict,
         match_type: MatchType,
-        possible_concepts: Optional[List[str]] = None,
+        possible_concepts: list[str] | None = None,
     ) -> UnmergedNormalizationService:
         """Add individual records to unmerged normalize response.
 
