"""Defines the HGNC ETL methods."""
import json
import logging
import re
from typing import Dict

from gene import PREFIX_LOOKUP
from gene.etl.base import Base
from gene.etl.exceptions import (
    GeneNormalizerEtlError,
)
from gene.schemas import (
    Annotation,
    Chromosome,
    NamespacePrefix,
    SourceMeta,
    SourceName,
    SymbolStatus,
)

_logger = logging.getLogger(__name__)


class HGNC(Base):
    """ETL the HGNC source into the normalized database."""

    def _transform_data(self) -> None:
        """Transform the HGNC source."""
<<<<<<< HEAD
        logger.info("Transforming HGNC...")
        with self._data_file.open() as f:
=======
        _logger.info("Transforming HGNC...")
        with open(self._data_file, "r") as f:  # type: ignore
>>>>>>> 95388583
            data = json.load(f)

        records = data["response"]["docs"]

        for r in records:
            gene = {}
            gene["concept_id"] = r["hgnc_id"].lower()
            gene["label_and_type"] = f"{gene['concept_id']}##identity"
            gene["item_type"] = "identity"
            gene["symbol"] = r["symbol"]
            gene["label"] = r["name"]
            gene["src_name"] = SourceName.HGNC.value
            if r["status"]:
                if r["status"] == "Approved":
                    gene["symbol_status"] = SymbolStatus.APPROVED.value
                elif r["status"] == "Entry Withdrawn":
                    gene["symbol_status"] = SymbolStatus.WITHDRAWN.value
            gene["src_name"] = SourceName.HGNC.value

            # store alias, xref, associated_with, prev_symbols, location
            self._get_aliases(r, gene)
            self._get_xrefs_associated_with(r, gene)
            if "prev_symbol" in r:
                self._get_previous_symbols(r, gene)
            if "location" in r:
                self._get_location(r, gene)
            if "locus_type" in r:
                gene["gene_type"] = r["locus_type"]
                self._load_gene(gene)
        _logger.info("Successfully transformed HGNC.")

    def _get_aliases(self, r: Dict, gene: Dict) -> None:
        """Store aliases in a gene record.

        :param r: A gene record in the HGNC data file
        :param gene: A transformed gene record
        """
        alias_symbol = []
        enzyme_id = []
        if "alias_symbol" in r:
            alias_symbol = r["alias_symbol"]

        if "enzyme_id" in r:
            enzyme_id = r["enzyme_id"]

        if alias_symbol or enzyme_id:
            gene["aliases"] = list(set(alias_symbol + enzyme_id))

    def _get_previous_symbols(self, r: Dict, gene: Dict) -> None:
        """Store previous symbols in a gene record.

        :param r: A gene record in the HGNC data file
        :param gene: A transformed gene record
        """
        prev_symbols = r["prev_symbol"]
        if prev_symbols:
            gene["previous_symbols"] = list(set(prev_symbols))

    def _get_xrefs_associated_with(self, r: Dict, gene: Dict) -> None:
        """Store xrefs and/or associated_with refs in a gene record.

        :param r: A gene record in the HGNC data file
        :param gene: A transformed gene record
        """
        xrefs = []
        associated_with = []
        sources = [
            "entrez_id",
            "ensembl_gene_id",
            "vega_id",
            "ucsc_id",
            "ccds_id",
            "uniprot_ids",
            "pubmed_id",
            "cosmic",
            "omim_id",
            "mirbase",
            "homeodb",
            "snornabase",
            "orphanet",
            "horde_id",
            "merops",
            "imgt",
            "iuphar",
            "kznf_gene_catalog",
            "mamit-trnadb",
            "cd",
            "lncrnadb",
            "ena",
            "pseudogene.org",
            "refseq_accession",
        ]

        for src in sources:
            if src in r:
                if "-" in src:
                    key = src.split("-")[0]
                elif "." in src:
                    key = src.split(".")[0]
                elif "_" in src:
                    key = src.split("_")[0]
                else:
                    key = src

                if key.upper() in NamespacePrefix.__members__:
                    if NamespacePrefix[key.upper()].value in PREFIX_LOOKUP:
                        self._get_xref_associated_with(key, src, r, xrefs)
                    else:
                        self._get_xref_associated_with(key, src, r, associated_with)
                else:
<<<<<<< HEAD
                    logger.warning("%s not in schemas.py", key)
=======
                    _logger.warning(f"{key} not in schemas.py")
>>>>>>> 95388583

        if xrefs:
            gene["xrefs"] = xrefs
        if associated_with:
            gene["associated_with"] = associated_with

    def _get_xref_associated_with(
        self, key: str, src: str, r: Dict, src_type: Dict
    ) -> None:
        """Add an xref or associated_with ref to a gene record.

        :param key: The source's name
        :param src: HGNC's source field
        :param r: A gene record in the HGNC data file
        :param src_type: Either xrefs or associated_with list
        """
        if isinstance(r[src], list):
            for xref in r[src]:
                src_type.append(f"{NamespacePrefix[key.upper()].value}:{xref}")
        else:
            if isinstance(r[src], str) and ":" in r[src]:
                r[src] = r[src].split(":")[-1].strip()
            src_type.append(f"{NamespacePrefix[key.upper()].value}" f":{r[src]}")

    def _get_location(self, r: Dict, gene: Dict) -> None:
        """Store GA4GH VRS ChromosomeLocation in a gene record.
        https://vr-spec.readthedocs.io/en/1.1/terms_and_model.html#chromosomelocation

        :param r: A gene record in the HGNC data file
        :param gene: A transformed gene record
        """
        # Get list of a gene's map locations
        if "and" in r["location"]:
            locations = r["location"].split("and")
        else:
            locations = [r["location"]]

        location_list = []
        gene["location_annotations"] = []
        for loc in locations:
            loc = loc.strip()
            loc = self._set_annotation(loc, gene)

            if loc:
                if loc == "mitochondria":
                    gene["location_annotations"].append(Chromosome.MITOCHONDRIA.value)
                else:
                    location = {}
                    self._set_location(loc, location, gene)
                    # chr_location = self._get_chromosome_location(location, gene)
                    # if chr_location:
                    #     location_list.append(chr_location)

        if location_list:
            gene["locations"] = location_list
        if not gene["location_annotations"]:
            del gene["location_annotations"]

    def _set_annotation(self, loc: str, gene: Dict) -> None:
        """Set the annotations attribute if one is provided.
        Return `True` if a location is provided, `False` otherwise.

        :param loc: A gene location
        :param gene: in-progress gene record
        :return: A bool whether or not a gene map location is provided
        """
        annotations = {v.value for v in Annotation.__members__.values()}

        for annotation in annotations:
            if annotation in loc:
                gene["location_annotations"].append(annotation)
                # Check if location is also included
                loc = loc.split(annotation)[0].strip()
                if not loc:
                    return None
        return loc

    def _set_location(self, loc: str, location: Dict, gene: Dict) -> None:
        """Set a gene's location.

        :param loc: A gene location
        :param location: GA4GH location
        :param gene: A transformed gene record
        """
        arm_match = re.search("[pq]", loc)

        if arm_match:
            # Location gives arm and sub / sub band
            arm_ix = arm_match.start()
            location["chr"] = loc[:arm_ix]

            if "-" in loc:
                # Location gives both start and end
                self._set_cl_interval_range(loc, arm_ix, location)
            else:
                # Location only gives start
                start = loc[arm_ix:]
                location["start"] = start
                location["end"] = start
        else:
            # Only gives chromosome
            gene["location_annotations"].append(loc)

    def _add_meta(self) -> None:
        """Add HGNC metadata.

        :raise GeneNormalizerEtlError: if requisite metadata is unset
        """
        if not self._version:
            err_msg = "Source metadata unavailable -- was data properly acquired before attempting to load DB?"
            raise GeneNormalizerEtlError(err_msg)
        metadata = SourceMeta(
            data_license="CC0",
            data_license_url="https://www.genenames.org/about/license/",
            version=self._version,
            data_url={
                "complete_set_archive": "ftp.ebi.ac.uk/pub/databases/genenames/hgnc/json/hgnc_complete_set.json"
            },
            rdp_url=None,
            data_license_attributes={
                "non_commercial": False,
                "share_alike": False,
                "attribution": False,
            },
            genome_assemblies=[],
        )
        self._database.add_source_metadata(SourceName.HGNC, metadata)<|MERGE_RESOLUTION|>--- conflicted
+++ resolved
@@ -1,8 +1,8 @@
 """Defines the HGNC ETL methods."""
+
 import json
 import logging
 import re
-from typing import Dict
 
 from gene import PREFIX_LOOKUP
 from gene.etl.base import Base
@@ -26,13 +26,8 @@
 
     def _transform_data(self) -> None:
         """Transform the HGNC source."""
-<<<<<<< HEAD
-        logger.info("Transforming HGNC...")
+        _logger.info("Transforming HGNC...")
         with self._data_file.open() as f:
-=======
-        _logger.info("Transforming HGNC...")
-        with open(self._data_file, "r") as f:  # type: ignore
->>>>>>> 95388583
             data = json.load(f)
 
         records = data["response"]["docs"]
@@ -64,7 +59,7 @@
                 self._load_gene(gene)
         _logger.info("Successfully transformed HGNC.")
 
-    def _get_aliases(self, r: Dict, gene: Dict) -> None:
+    def _get_aliases(self, r: dict, gene: dict) -> None:
         """Store aliases in a gene record.
 
         :param r: A gene record in the HGNC data file
@@ -81,7 +76,7 @@
         if alias_symbol or enzyme_id:
             gene["aliases"] = list(set(alias_symbol + enzyme_id))
 
-    def _get_previous_symbols(self, r: Dict, gene: Dict) -> None:
+    def _get_previous_symbols(self, r: dict, gene: dict) -> None:
         """Store previous symbols in a gene record.
 
         :param r: A gene record in the HGNC data file
@@ -91,7 +86,7 @@
         if prev_symbols:
             gene["previous_symbols"] = list(set(prev_symbols))
 
-    def _get_xrefs_associated_with(self, r: Dict, gene: Dict) -> None:
+    def _get_xrefs_associated_with(self, r: dict, gene: dict) -> None:
         """Store xrefs and/or associated_with refs in a gene record.
 
         :param r: A gene record in the HGNC data file
@@ -143,11 +138,7 @@
                     else:
                         self._get_xref_associated_with(key, src, r, associated_with)
                 else:
-<<<<<<< HEAD
-                    logger.warning("%s not in schemas.py", key)
-=======
-                    _logger.warning(f"{key} not in schemas.py")
->>>>>>> 95388583
+                    _logger.warning("%s not in schemas.py", key)
 
         if xrefs:
             gene["xrefs"] = xrefs
@@ -155,7 +146,7 @@
             gene["associated_with"] = associated_with
 
     def _get_xref_associated_with(
-        self, key: str, src: str, r: Dict, src_type: Dict
+        self, key: str, src: str, r: dict, src_type: dict
     ) -> None:
         """Add an xref or associated_with ref to a gene record.
 
@@ -172,7 +163,7 @@
                 r[src] = r[src].split(":")[-1].strip()
             src_type.append(f"{NamespacePrefix[key.upper()].value}" f":{r[src]}")
 
-    def _get_location(self, r: Dict, gene: Dict) -> None:
+    def _get_location(self, r: dict, gene: dict) -> None:
         """Store GA4GH VRS ChromosomeLocation in a gene record.
         https://vr-spec.readthedocs.io/en/1.1/terms_and_model.html#chromosomelocation
 
@@ -206,7 +197,7 @@
         if not gene["location_annotations"]:
             del gene["location_annotations"]
 
-    def _set_annotation(self, loc: str, gene: Dict) -> None:
+    def _set_annotation(self, loc: str, gene: dict) -> None:
         """Set the annotations attribute if one is provided.
         Return `True` if a location is provided, `False` otherwise.
 
@@ -225,7 +216,7 @@
                     return None
         return loc
 
-    def _set_location(self, loc: str, location: Dict, gene: Dict) -> None:
+    def _set_location(self, loc: str, location: dict, gene: dict) -> None:
         """Set a gene's location.
 
         :param loc: A gene location
