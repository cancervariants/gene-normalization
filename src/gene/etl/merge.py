"""Create concept groups and merged records."""
import logging
from timeit import default_timer as timer
from typing import Dict, Optional, Set, Tuple

from gene.database import AbstractDatabase
from gene.database.database import DatabaseWriteException
from gene.schemas import GeneTypeFieldName, RecordType, SourcePriority

_logger = logging.getLogger(__name__)


class Merge:
    """Handles record merging."""

    def __init__(self, database: AbstractDatabase) -> None:
        """Initialize Merge instance.

        :param database: db instance to use for record retrieval and creation.
        """
        self._database = database
        self._groups = {}  # dict keying concept IDs to group Sets

    def create_merged_concepts(self, record_ids: Set[str]) -> None:
        """Create concept groups, generate merged concept records, and update database.

        :param record_ids: concept identifiers from which groups should be generated.
            Should *not* include any records from excluded sources.
        """
        _logger.info("Generating record ID sets...")
        start = timer()
        for record_id in record_ids:
            new_group = self._create_record_id_set(record_id)
            if new_group:
                for concept_id in new_group:
                    self._groups[concept_id] = new_group
        end = timer()
<<<<<<< HEAD
        logger.debug("Built record ID sets in %f seconds", end - start)
=======
        _logger.debug(f"Built record ID sets in {end - start} seconds")
>>>>>>> 95388583

        self._groups = {k: v for k, v in self._groups.items() if len(v) > 1}

        _logger.info("Creating merged records and updating database...")
        uploaded_ids = set()
        start = timer()
        for record_id, group in self._groups.items():
            if record_id in uploaded_ids:
                continue
            merged_record = self._generate_merged_record(group)

            # add group merger item to DB
            self._database.add_merged_record(merged_record)

            # add updated references
            for concept_id in group:
                merge_ref = merged_record["concept_id"]
                try:
                    self._database.update_merge_ref(concept_id, merge_ref)
                except DatabaseWriteException as dw:
                    if str(dw).startswith("No such record exists"):
<<<<<<< HEAD
                        logger.error(
                            "Updating nonexistent record: %s for merge ref to %s",
                            concept_id,
                            merge_ref,
=======
                        _logger.error(
                            f"Updating nonexistent record: {concept_id} "
                            f"for merge ref to {merge_ref}"
>>>>>>> 95388583
                        )
                    else:
                        _logger.error(str(dw))
            uploaded_ids |= group
        self._database.complete_write_transaction()
        _logger.info("Merged concept generation successful.")
        end = timer()
<<<<<<< HEAD
        logger.debug("Generated and added concepts in %f seconds", end - start)
=======
        _logger.debug(f"Generated and added concepts in {end - start} seconds")
>>>>>>> 95388583

    def _create_record_id_set(
        self, record_id: str, observed_id_set: Optional[Set] = None
    ) -> Set[str]:
        """Recursively create concept ID group for an individual record ID.

        :param record_id: concept ID for record to build group from
        :param observed_id_set: container with all already-searched-for IDs. Provided
        to avoid repeating work.
        :return: set of related identifiers pertaining to a common concept.
        """
        if observed_id_set is None:
            observed_id_set = set()

        if record_id in self._groups:
            return self._groups[record_id]
<<<<<<< HEAD
=======
        else:
            db_record = self._database.get_record_by_id(record_id)
            if not db_record:
                _logger.warning(
                    f"Record ID set creator could not resolve "
                    f"lookup for {record_id} in ID set: "
                    f"{observed_id_set}"
                )
                return observed_id_set - {record_id}
>>>>>>> 95388583

        db_record = self._database.get_record_by_id(record_id)
        if not db_record:
            logger.warning(
                "Record ID set creator could not resolve lookup for %s in ID set: %s",
                record_id,
                observed_id_set,
            )
            return observed_id_set - {record_id}

        record_xrefs = db_record.get("xrefs")
        if not record_xrefs:
            return observed_id_set | {db_record["concept_id"]}

        local_id_set = set(record_xrefs)
        merged_id_set = {record_id} | observed_id_set
        for local_record_id in local_id_set - observed_id_set:
            merged_id_set |= self._create_record_id_set(local_record_id, merged_id_set)
        return merged_id_set

    def _generate_merged_record(self, record_id_set: Set[str]) -> Dict:
        """Generate merged record from provided concept ID group.
        Where attributes are sets, they should be merged, and where they are
        scalars, assign from the highest-priority source where that attribute
        is non-null.

        Priority is: HGNC > NCBI > Ensembl

        :param record_id_set: group of concept IDs
        :return: completed merged drug object to be stored in DB
        """
        records = []
        for record_id in record_id_set:
            record = self._database.get_record_by_id(record_id)
            if record:
                records.append(record)
            else:
<<<<<<< HEAD
                logger.error(
                    "Merge record generator could not retrieve record for %s in %s",
                    record_id,
                    record_id_set,
=======
                _logger.error(
                    f"Merge record generator could not retrieve "
                    f"record for {record_id} in {record_id_set}"
>>>>>>> 95388583
                )

        def record_order(record: Dict) -> Tuple:
            """Provide priority values of concepts for sort function."""
            src = record["src_name"].upper()
            if src in SourcePriority.__members__:
                source_rank = SourcePriority[src].value
            else:
                err_msg = (
                    f"Prohibited source: {src} in concept_id " f"{record['concept_id']}"
                )
                raise Exception(err_msg)
            return source_rank, record["concept_id"]

        records.sort(key=record_order)

        # initialize merged record
        merged_attrs = {
            "concept_id": records[0]["concept_id"],
            "aliases": set(),
            "associated_with": set(),
            "previous_symbols": set(),
            "hgnc_locus_type": set(),
            "ncbi_gene_type": set(),
            "ensembl_biotype": set(),
            "strand": set(),
        }
        if len(records) > 1:
            merged_attrs["xrefs"] = list({r["concept_id"] for r in records[1:]})

        # merge from constituent records
        set_fields = ["aliases", "associated_with", "previous_symbols", "strand"]
        scalar_fields = ["symbol", "symbol_status", "label", "location_annotations"]
        for record in records:
            for field in set_fields:
                merged_attrs[field] |= set(record.get(field, set()))

            for field in scalar_fields:
                if field not in merged_attrs and field in record:
                    merged_attrs[field] = record[field]

            locations = record.get("locations")
            if locations:
                merged_attrs[f"{record['src_name'].lower()}_locations"] = locations

            gene_type = record.get("gene_type")
            if gene_type:
                merged_field = GeneTypeFieldName[record["src_name"].upper()]
                merged_attrs[merged_field] |= {gene_type}

        for field in [
            *set_fields,
            "hgnc_locus_type",
            "ncbi_gene_type",
            "ensembl_biotype",
        ]:
            field_value = merged_attrs[field]
            if field_value:
                merged_attrs[field] = list(field_value)
            else:
                del merged_attrs[field]

        # ensure no conflicting strands
        unique_strand_values = set(merged_attrs.get("strand", []))
        num_unique_strand_values = len(unique_strand_values)
        if num_unique_strand_values > 1:
            del merged_attrs["strand"]
        elif num_unique_strand_values == 1:
            merged_attrs["strand"] = next(iter(unique_strand_values))

        merged_attrs["item_type"] = RecordType.MERGER.value
        return merged_attrs<|MERGE_RESOLUTION|>--- conflicted
+++ resolved
@@ -1,7 +1,7 @@
 """Create concept groups and merged records."""
+
 import logging
 from timeit import default_timer as timer
-from typing import Dict, Optional, Set, Tuple
 
 from gene.database import AbstractDatabase
 from gene.database.database import DatabaseWriteException
@@ -21,7 +21,7 @@
         self._database = database
         self._groups = {}  # dict keying concept IDs to group Sets
 
-    def create_merged_concepts(self, record_ids: Set[str]) -> None:
+    def create_merged_concepts(self, record_ids: set[str]) -> None:
         """Create concept groups, generate merged concept records, and update database.
 
         :param record_ids: concept identifiers from which groups should be generated.
@@ -35,11 +35,7 @@
                 for concept_id in new_group:
                     self._groups[concept_id] = new_group
         end = timer()
-<<<<<<< HEAD
-        logger.debug("Built record ID sets in %f seconds", end - start)
-=======
-        _logger.debug(f"Built record ID sets in {end - start} seconds")
->>>>>>> 95388583
+        _logger.debug("Built record ID sets in %f seconds", end - start)
 
         self._groups = {k: v for k, v in self._groups.items() if len(v) > 1}
 
@@ -61,16 +57,10 @@
                     self._database.update_merge_ref(concept_id, merge_ref)
                 except DatabaseWriteException as dw:
                     if str(dw).startswith("No such record exists"):
-<<<<<<< HEAD
-                        logger.error(
+                        _logger.error(
                             "Updating nonexistent record: %s for merge ref to %s",
                             concept_id,
                             merge_ref,
-=======
-                        _logger.error(
-                            f"Updating nonexistent record: {concept_id} "
-                            f"for merge ref to {merge_ref}"
->>>>>>> 95388583
                         )
                     else:
                         _logger.error(str(dw))
@@ -78,15 +68,11 @@
         self._database.complete_write_transaction()
         _logger.info("Merged concept generation successful.")
         end = timer()
-<<<<<<< HEAD
-        logger.debug("Generated and added concepts in %f seconds", end - start)
-=======
-        _logger.debug(f"Generated and added concepts in {end - start} seconds")
->>>>>>> 95388583
+        _logger.debug("Generated and added concepts in %f seconds", end - start)
 
     def _create_record_id_set(
-        self, record_id: str, observed_id_set: Optional[Set] = None
-    ) -> Set[str]:
+        self, record_id: str, observed_id_set: set | None = None
+    ) -> set[str]:
         """Recursively create concept ID group for an individual record ID.
 
         :param record_id: concept ID for record to build group from
@@ -99,22 +85,10 @@
 
         if record_id in self._groups:
             return self._groups[record_id]
-<<<<<<< HEAD
-=======
-        else:
-            db_record = self._database.get_record_by_id(record_id)
-            if not db_record:
-                _logger.warning(
-                    f"Record ID set creator could not resolve "
-                    f"lookup for {record_id} in ID set: "
-                    f"{observed_id_set}"
-                )
-                return observed_id_set - {record_id}
->>>>>>> 95388583
 
         db_record = self._database.get_record_by_id(record_id)
         if not db_record:
-            logger.warning(
+            _logger.warning(
                 "Record ID set creator could not resolve lookup for %s in ID set: %s",
                 record_id,
                 observed_id_set,
@@ -131,7 +105,7 @@
             merged_id_set |= self._create_record_id_set(local_record_id, merged_id_set)
         return merged_id_set
 
-    def _generate_merged_record(self, record_id_set: Set[str]) -> Dict:
+    def _generate_merged_record(self, record_id_set: set[str]) -> dict:
         """Generate merged record from provided concept ID group.
         Where attributes are sets, they should be merged, and where they are
         scalars, assign from the highest-priority source where that attribute
@@ -148,19 +122,13 @@
             if record:
                 records.append(record)
             else:
-<<<<<<< HEAD
-                logger.error(
+                _logger.error(
                     "Merge record generator could not retrieve record for %s in %s",
                     record_id,
                     record_id_set,
-=======
-                _logger.error(
-                    f"Merge record generator could not retrieve "
-                    f"record for {record_id} in {record_id_set}"
->>>>>>> 95388583
                 )
 
-        def record_order(record: Dict) -> Tuple:
+        def record_order(record: dict) -> tuple:
             """Provide priority values of concepts for sort function."""
             src = record["src_name"].upper()
             if src in SourcePriority.__members__:
