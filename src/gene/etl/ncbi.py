"""Defines ETL methods for the NCBI data source."""
import csv
import logging
import re
from pathlib import Path
from typing import Dict, List, Optional

import gffutils
from wags_tails import NcbiGenomeData
from wags_tails.ncbi import NcbiGenePaths

from gene import PREFIX_LOOKUP, SEQREPO_ROOT_DIR
from gene.database import AbstractDatabase
from gene.etl.base import Base
from gene.etl.exceptions import (
    GeneNormalizerEtlError,
)
from gene.schemas import (
    Annotation,
    Chromosome,
    NamespacePrefix,
    SourceMeta,
    SourceName,
    SymbolStatus,
)

_logger = logging.getLogger(__name__)


class NCBI(Base):
    """ETL class for NCBI source"""

    def __init__(
        self,
        database: AbstractDatabase,
        seqrepo_dir: Path = SEQREPO_ROOT_DIR,
        data_path: Optional[Path] = None,
        silent: bool = True,
    ) -> None:
        """Instantiate Base class.

        :param database: database instance
        :param seqrepo_dir: Path to seqrepo directory
        :param data_path: path to app data directory
        :param silent: if True, don't print ETL result to console
        """
        super().__init__(database, seqrepo_dir, data_path, silent)
        self._genome_data_handler = NcbiGenomeData(data_path, silent)

    def _extract_data(self, use_existing: bool) -> None:
        """Acquire NCBI data file and get metadata.

        :param use_existing: if True, use latest available local file
        """
        _logger.info("Gathering %s data...", self._src_name.value)
        self._gff_src, self._assembly = self._genome_data_handler.get_latest(
            from_local=use_existing
        )
        gene_paths: NcbiGenePaths
        gene_paths, self._version = self._data_source.get_latest(
            from_local=use_existing
        )
        self._info_src = gene_paths.gene_info
        self._history_src = gene_paths.gene_history
        self._gene_url = (
            "ftp.ncbi.nlm.nih.govgene/DATA/GENE_INFO/Mammalia/Homo_sapiens.gene_info.gz"
        )
        self._history_url = "ftp.ncbi.nlm.nih.govgene/DATA/gene_history.gz"
        self._assembly_url = "ftp.ncbi.nlm.nih.govgenomes/refseq/vertebrate_mammalian/Homo_sapiens/latest_assembly_versions/"

    def _get_prev_symbols(self) -> Dict[str, str]:
        """Store a gene's symbol history.

        :return: A dictionary of a gene's previous symbols
        """
        # get symbol history
        history_file = self._history_src.open()
        history = csv.reader(history_file, delimiter="\t")
        next(history)
        prev_symbols = {}
        for row in history:
            # Only interested in rows that have homo sapiens tax id
            if row[0] == "9606":
                if row[1] != "-":
                    gene_id = row[1]
                    if gene_id in prev_symbols:
                        prev_symbols[gene_id].append(row[3])
                    else:
                        prev_symbols[gene_id] = [row[3]]
                else:
                    # Load discontinued genes
                    params = {
                        "concept_id": f"{NamespacePrefix.NCBI.value}:{row[2]}",
                        "symbol": row[3],
                        "symbol_status": SymbolStatus.DISCONTINUED.value,
                    }
                    self._load_gene(params)
        history_file.close()
        return prev_symbols

    def _add_xrefs_associated_with(self, val: List[str], params: Dict) -> None:
        """Add xrefs and associated_with refs to a transformed gene.

        :param val: A list of source ids for a given gene
        :param params: A transformed gene record
        """
        params["xrefs"] = []
        params["associated_with"] = []
        for src in val:
            src_name = src.split(":")[0].upper()
            src_id = src.split(":")[-1]
            if src_name == "GENEID":
                params["concept_id"] = f"{NamespacePrefix.NCBI.value}:{src_id}"
            elif (
                src_name in NamespacePrefix.__members__
                and NamespacePrefix[src_name].value in PREFIX_LOOKUP
            ):
                params["xrefs"].append(
                    f"{NamespacePrefix[src_name].value}" f":{src_id}"
                )
            else:
                if src_name.startswith("MIM"):
                    prefix = NamespacePrefix.OMIM.value
                elif src_name.startswith("IMGT/GENE-DB"):
                    prefix = NamespacePrefix.IMGT_GENE_DB.value
                elif src_name.startswith("MIRBASE"):
                    prefix = NamespacePrefix.MIRBASE.value
                else:
                    prefix = None
                if prefix:
                    params["associated_with"].append(f"{prefix}:{src_id}")
                else:
<<<<<<< HEAD
                    logger.info("%s is not in NameSpacePrefix.", src_name)
=======
                    _logger.info(f"{src_name} is not in NameSpacePrefix.")
>>>>>>> 95388583
        if not params["xrefs"]:
            del params["xrefs"]
        if not params["associated_with"]:
            del params["associated_with"]

    def _get_gene_info(self, prev_symbols: Dict[str, str]) -> Dict[str, str]:
        """Store genes from NCBI info file.

        :param prev_symbols: A dictionary of a gene's previous symbols
        :return: A dictionary of gene's from the NCBI info file.
        """
        info_genes = {}

        # open info file, skip headers
        with self._info_src.open() as info_file:
            info = csv.reader(info_file, delimiter="\t")
            next(info)

            for row in info:
                params = {}
                params["concept_id"] = f"{NamespacePrefix.NCBI.value}:{row[1]}"
                # get symbol
                params["symbol"] = row[2]
                # get aliases
                if row[4] != "-":
                    params["aliases"] = row[4].split("|")
                else:
                    params["aliases"] = []
                # get associated_with
                if row[5] != "-":
                    associated_with = row[5].split("|")
                    self._add_xrefs_associated_with(associated_with, params)
                # get chromosome location
                vrs_chr_location = self._get_vrs_chr_location(row, params)
                if "exclude" in vrs_chr_location:
                    # Exclude genes with multiple distinct locations (e.g. OMS)
                    continue
                if not vrs_chr_location:
                    vrs_chr_location = []
                params["locations"] = vrs_chr_location
                # get label
                if row[8] != "-":
                    params["label"] = row[8]
                # add prev symbols
                if row[1] in prev_symbols:
                    params["previous_symbols"] = prev_symbols[row[1]]
                info_genes[params["symbol"]] = params
                # get type
                params["gene_type"] = row[9]
        return info_genes

    def _get_gene_gff(self, db: gffutils.FeatureDB, info_genes: Dict) -> None:
        """Store genes from NCBI gff file.

        :param db: GFF database
        :param info_genes: A dictionary of gene's from the NCBI info file.
        """
        for f in db.all_features():
            if f.attributes.get("ID"):
                f_id = f.attributes.get("ID")[0]
                if f_id.startswith("gene"):
                    symbol = f.attributes["Name"][0]
                    if symbol in info_genes:
                        # Just need to add SequenceLocation
                        params = info_genes.get(symbol)
                        vrs_sq_location = self._get_vrs_sq_location(db, params, f_id)
                        if vrs_sq_location:
                            params["locations"].append(vrs_sq_location)
                    else:
                        # Need to add entire gene
                        gene = self._add_gff_gene(db, f, f_id)
                        info_genes[gene["symbol"]] = gene

    def _add_gff_gene(
        self, db: gffutils.FeatureDB, f: gffutils.Feature, f_id: str
    ) -> Optional[Dict]:
        """Create a transformed gene recor from NCBI gff file.

        :param db: GFF database
        :param f: A gene from the gff data file
        :param f_id: The feature's ID
        :return: A gene dictionary if the ID attribute exists. Else return None.
        """
        params = {}
        params["src_name"] = SourceName.NCBI.value
        self._add_attributes(f, params)
        sq_loc = self._get_vrs_sq_location(db, params, f_id)
        if sq_loc:
            params["locations"] = [sq_loc]
        else:
            params["locations"] = []
        params["label_and_type"] = f"{params['concept_id'].lower()}##identity"
        return params

    def _add_attributes(self, f: gffutils.feature.Feature, gene: Dict) -> None:
        """Add concept_id, symbol, and xrefs/associated_with to a gene record.

        :param gffutils.feature.Feature f: A gene from the data
        :param gene: A transformed gene record
        """
        attributes = ["ID", "Name", "description", "Dbxref"]

        for attribute in f.attributes.items():
            key = attribute[0]
            if key in attributes:
                val = attribute[1]

                if len(val) == 1 and key != "Dbxref":
                    val = val[0]

                if key == "Dbxref":
                    self._add_xrefs_associated_with(val, gene)
                elif key == "Name":
                    gene["symbol"] = val

    def _get_vrs_sq_location(
        self, db: gffutils.FeatureDB, params: Dict, f_id: str
    ) -> Dict:
        """Store GA4GH VRS SequenceLocation in a gene record.
        https://vr-spec.readthedocs.io/en/1.1/terms_and_model.html#sequencelocation

        :param db: GFF database
        :param params: A transformed gene record
        :param f_id: The feature's ID
        :return: A GA4GH VRS SequenceLocation
        """
        gene = db[f_id]
        params["strand"] = gene.strand
        return self._get_sequence_location(gene.seqid, gene, params)

    def _get_xref_associated_with(self, src_name: str, src_id: str) -> Dict:
        """Get xref or associated_with ref.

        :param src_name: Source name
        :param src_id: The source's accession number
        :return: A dict containing an xref or associated_with ref
        """
        source = {}
        if src_name.startswith("HGNC"):
            source["xrefs"] = [f"{NamespacePrefix.HGNC.value}:{src_id}"]
        elif src_name.startswith("NCBI"):
            source["xrefs"] = [f"{NamespacePrefix.NCBI.value}:{src_id}"]
        elif src_name.startswith("UniProt"):
            source["associated_with"] = [f"{NamespacePrefix.UNIPROT.value}:{src_id}"]
        elif src_name.startswith("miRBase"):
            source["associated_with"] = [f"{NamespacePrefix.MIRBASE.value}:{src_id}"]
        elif src_name.startswith("RFAM"):
            source["associated_with"] = [f"{NamespacePrefix.RFAM.value}:{src_id}"]
        return source

    def _get_vrs_chr_location(self, row: List[str], params: Dict) -> List:
        """Store GA4GH VRS ChromosomeLocation in a gene record.
        https://vr-spec.readthedocs.io/en/1.1/terms_and_model.html#chromosomelocation

        :param row: A row in NCBI data file
        :param params: A transformed gene record
        :return: A list of GA4GH VRS ChromosomeLocations
        """
        params["location_annotations"] = []
        chromosomes_locations = self._set_chromsomes_locations(row, params)
        locations = chromosomes_locations["locations"]
        chromosomes = chromosomes_locations["chromosomes"]
        if chromosomes_locations["exclude"]:
            return ["exclude"]

        location_list = []
        if chromosomes and not locations:
            for chromosome in chromosomes:
                if chromosome == "MT":
                    params["location_annotations"].append(Chromosome.MITOCHONDRIA.value)
                else:
                    params["location_annotations"].append(chromosome.strip())
        elif locations:
            self._add_chromosome_location(locations, location_list, params)
        if not params["location_annotations"]:
            del params["location_annotations"]
        return location_list

    def _set_chromsomes_locations(self, row: List[str], params: Dict) -> Dict:
        """Set chromosomes and locations for a given gene record.

        :param row: A gene row in the NCBI data file
        :param params: A transformed gene record
        :return: A dictionary containing a gene's chromosomes and locations
        """
        chromosomes = None
        if row[6] != "-":
            chromosomes = row[6].split("|") if "|" in row[6] else [row[6]]

<<<<<<< HEAD
            if (
                len(chromosomes) >= 2
                and chromosomes
                and "X" not in chromosomes
                and "Y" not in chromosomes
            ):
                logger.info(
                    "%s contains multiple distinct chromosomes: %s", row[2], chromosomes
                )
                chromosomes = None
=======
            if len(chromosomes) >= 2:
                if chromosomes and "X" not in chromosomes and "Y" not in chromosomes:
                    _logger.info(
                        f"{row[2]} contains multiple distinct "
                        f"chromosomes: {chromosomes}."
                    )
                    chromosomes = None
>>>>>>> 95388583

        locations = None
        exclude = False
        if row[7] != "-":
            if "|" in row[7]:
                locations = row[7].split("|")
            elif ";" in row[7]:
                locations = row[7].split(";")
            elif "and" in row[7]:
                locations = row[7].split("and")
            else:
                locations = [row[7]]

            # Sometimes locations will store the same location twice
            if len(locations) == 2 and locations[0] == locations[1]:
                locations = [locations[0]]

            # Exclude genes where there are multiple distinct locations
            # i.e. OMS: '10q26.3', '19q13.42-q13.43', '3p25.3'
            if len(locations) > 2:
<<<<<<< HEAD
                logger.info(
                    "%s contains multiple distinct locations: %s", row[2], locations
=======
                _logger.info(
                    f"{row[2]} contains multiple distinct " f"locations: {locations}."
>>>>>>> 95388583
                )
                locations = None
                exclude = True

            # NCBI sometimes contains invalid map locations
            if locations:
                for i in range(len(locations)):
                    loc = locations[i].strip()
                    if not re.match("^([1-9][0-9]?|X[pq]?|Y[pq]?)", loc):
<<<<<<< HEAD
                        logger.info("%s contains invalid map location: %s", row[2], loc)
=======
                        _logger.info(
                            f"{row[2]} contains invalid map location:" f"{loc}."
                        )
>>>>>>> 95388583
                        params["location_annotations"].append(loc)
                        del locations[i]
        return {"locations": locations, "chromosomes": chromosomes, "exclude": exclude}

    def _add_chromosome_location(
        self, locations: List, location_list: List, params: Dict
    ) -> None:
        """Add a chromosome location to the location list.

        :param locations: NCBI map locations for a gene record.
        :param location_list: A list to store chromosome locations.
        :param params: A transformed gene record
        """
        for i in range(len(locations)):
            loc = locations[i].strip()
            location = {}

            if Annotation.ALT_LOC.value in loc:
                loc = loc.split(f"{Annotation.ALT_LOC.value}")[0].strip()
                params["location_annotations"].append(Annotation.ALT_LOC.value)

            contains_centromere = False
            if "cen" in loc:
                contains_centromere = True

            arm_match = re.search("[pq]", loc)
            if arm_match and not contains_centromere:
                arm_ix = arm_match.start()
                chromosome = loc[:arm_ix].strip()

                # NCBI sometimes stores invalid map locations
                # i.e. 7637 stores 'map from Rosati ref via FISH [AFS]'
                if not re.match("^([1-9][0-9]?|X|Y|MT)$", chromosome):
                    continue
                location["chr"] = chromosome

                # Check to see if there is a band / sub band included
                if arm_ix != len(loc) - 1:
                    if "-" in loc:
                        self._set_cl_interval_range(loc, arm_ix, location)
                    else:
                        # Location only gives start
                        start = loc[arm_ix:]
                        location["start"] = start
                        location["end"] = start
                else:
                    # Only arm is included
                    location["start"] = loc[arm_ix]
                    location["end"] = loc[arm_ix]
            elif contains_centromere:
                self._set_centromere_location(loc, location)
            else:
                # Location only gives chr
                params["location_annotations"].append(loc)

            # chr_location = self._get_chromosome_location(location, params)
            # if chr_location:
            #     location_list.append(chr_location)

    def _set_centromere_location(self, loc: str, location: Dict) -> None:
        """Set centromere location for a gene.

        :param loc: A gene location
        :param location: GA4GH location
        """
        centromere_ix = re.search("cen", loc).start()
        if "-" in loc:
            # Location gives both start and end
            range_ix = re.search("-", loc).start()
            if "q" in loc:
                location["chr"] = loc[:centromere_ix].strip()
                location["start"] = "cen"
                location["end"] = loc[range_ix + 1 :]
            elif "p" in loc:
                p_ix = re.search("p", loc).start()
                location["chr"] = loc[:p_ix].strip()
                location["end"] = "cen"
                location["start"] = loc[:range_ix]
        else:
            location["chr"] = loc[:centromere_ix].strip()
            location["start"] = "cen"
            location["end"] = "cen"

    def _transform_data(self) -> None:
        """Modify data and pass to loading functions."""
        _logger.info("Transforming NCBI...")
        prev_symbols = self._get_prev_symbols()
        info_genes = self._get_gene_info(prev_symbols)

        # create db for gff file
        db = gffutils.create_db(
            str(self._gff_src),
            dbfn=":memory:",
            force=True,
            merge_strategy="create_unique",
            keep_order=True,
        )

        self._get_gene_gff(db, info_genes)

        for gene in info_genes:
            self._load_gene(info_genes[gene])
        _logger.info("Successfully transformed NCBI.")

    def _add_meta(self) -> None:
        """Add Ensembl metadata.

        :raise GeneNormalizerEtlError: if required metadata is unset
        """
        if not all(
            [
                self._version,
                self._gene_url,
                self._history_url,
                self._assembly_url,
                self._assembly,
            ]
        ):
            err_msg = "Source metadata unavailable -- was data properly acquired before attempting to load DB?"
            raise GeneNormalizerEtlError(err_msg)
        metadata = SourceMeta(
            data_license="custom",
            data_license_url="https://www.ncbi.nlm.nih.gov/home/about/policies/",
            version=self._version,
            data_url={
                "info_file": self._gene_url,
                "history_file": self._history_url,
                "assembly_file": self._assembly_url,
            },
            rdp_url="https://reusabledata.org/ncbi-gene.html",
            data_license_attributes={
                "non_commercial": False,
                "share_alike": False,
                "attribution": False,
            },
            genome_assemblies=[self._assembly],
        )

        self._database.add_source_metadata(SourceName.NCBI, metadata)<|MERGE_RESOLUTION|>--- conflicted
+++ resolved
@@ -1,9 +1,9 @@
 """Defines ETL methods for the NCBI data source."""
+
 import csv
 import logging
 import re
 from pathlib import Path
-from typing import Dict, List, Optional
 
 import gffutils
 from wags_tails import NcbiGenomeData
@@ -34,7 +34,7 @@
         self,
         database: AbstractDatabase,
         seqrepo_dir: Path = SEQREPO_ROOT_DIR,
-        data_path: Optional[Path] = None,
+        data_path: Path | None = None,
         silent: bool = True,
     ) -> None:
         """Instantiate Base class.
@@ -68,7 +68,7 @@
         self._history_url = "ftp.ncbi.nlm.nih.govgene/DATA/gene_history.gz"
         self._assembly_url = "ftp.ncbi.nlm.nih.govgenomes/refseq/vertebrate_mammalian/Homo_sapiens/latest_assembly_versions/"
 
-    def _get_prev_symbols(self) -> Dict[str, str]:
+    def _get_prev_symbols(self) -> dict[str, str]:
         """Store a gene's symbol history.
 
         :return: A dictionary of a gene's previous symbols
@@ -98,7 +98,7 @@
         history_file.close()
         return prev_symbols
 
-    def _add_xrefs_associated_with(self, val: List[str], params: Dict) -> None:
+    def _add_xrefs_associated_with(self, val: list[str], params: dict) -> None:
         """Add xrefs and associated_with refs to a transformed gene.
 
         :param val: A list of source ids for a given gene
@@ -130,17 +130,13 @@
                 if prefix:
                     params["associated_with"].append(f"{prefix}:{src_id}")
                 else:
-<<<<<<< HEAD
-                    logger.info("%s is not in NameSpacePrefix.", src_name)
-=======
-                    _logger.info(f"{src_name} is not in NameSpacePrefix.")
->>>>>>> 95388583
+                    _logger.info("%s is not in NameSpacePrefix.", src_name)
         if not params["xrefs"]:
             del params["xrefs"]
         if not params["associated_with"]:
             del params["associated_with"]
 
-    def _get_gene_info(self, prev_symbols: Dict[str, str]) -> Dict[str, str]:
+    def _get_gene_info(self, prev_symbols: dict[str, str]) -> dict[str, str]:
         """Store genes from NCBI info file.
 
         :param prev_symbols: A dictionary of a gene's previous symbols
@@ -186,7 +182,7 @@
                 params["gene_type"] = row[9]
         return info_genes
 
-    def _get_gene_gff(self, db: gffutils.FeatureDB, info_genes: Dict) -> None:
+    def _get_gene_gff(self, db: gffutils.FeatureDB, info_genes: dict) -> None:
         """Store genes from NCBI gff file.
 
         :param db: GFF database
@@ -210,7 +206,7 @@
 
     def _add_gff_gene(
         self, db: gffutils.FeatureDB, f: gffutils.Feature, f_id: str
-    ) -> Optional[Dict]:
+    ) -> dict | None:
         """Create a transformed gene recor from NCBI gff file.
 
         :param db: GFF database
@@ -229,7 +225,7 @@
         params["label_and_type"] = f"{params['concept_id'].lower()}##identity"
         return params
 
-    def _add_attributes(self, f: gffutils.feature.Feature, gene: Dict) -> None:
+    def _add_attributes(self, f: gffutils.feature.Feature, gene: dict) -> None:
         """Add concept_id, symbol, and xrefs/associated_with to a gene record.
 
         :param gffutils.feature.Feature f: A gene from the data
@@ -251,8 +247,8 @@
                     gene["symbol"] = val
 
     def _get_vrs_sq_location(
-        self, db: gffutils.FeatureDB, params: Dict, f_id: str
-    ) -> Dict:
+        self, db: gffutils.FeatureDB, params: dict, f_id: str
+    ) -> dict:
         """Store GA4GH VRS SequenceLocation in a gene record.
         https://vr-spec.readthedocs.io/en/1.1/terms_and_model.html#sequencelocation
 
@@ -265,7 +261,7 @@
         params["strand"] = gene.strand
         return self._get_sequence_location(gene.seqid, gene, params)
 
-    def _get_xref_associated_with(self, src_name: str, src_id: str) -> Dict:
+    def _get_xref_associated_with(self, src_name: str, src_id: str) -> dict:
         """Get xref or associated_with ref.
 
         :param src_name: Source name
@@ -285,7 +281,7 @@
             source["associated_with"] = [f"{NamespacePrefix.RFAM.value}:{src_id}"]
         return source
 
-    def _get_vrs_chr_location(self, row: List[str], params: Dict) -> List:
+    def _get_vrs_chr_location(self, row: list[str], params: dict) -> list:
         """Store GA4GH VRS ChromosomeLocation in a gene record.
         https://vr-spec.readthedocs.io/en/1.1/terms_and_model.html#chromosomelocation
 
@@ -313,7 +309,7 @@
             del params["location_annotations"]
         return location_list
 
-    def _set_chromsomes_locations(self, row: List[str], params: Dict) -> Dict:
+    def _set_chromsomes_locations(self, row: list[str], params: dict) -> dict:
         """Set chromosomes and locations for a given gene record.
 
         :param row: A gene row in the NCBI data file
@@ -324,26 +320,16 @@
         if row[6] != "-":
             chromosomes = row[6].split("|") if "|" in row[6] else [row[6]]
 
-<<<<<<< HEAD
             if (
                 len(chromosomes) >= 2
                 and chromosomes
                 and "X" not in chromosomes
                 and "Y" not in chromosomes
             ):
-                logger.info(
+                _logger.info(
                     "%s contains multiple distinct chromosomes: %s", row[2], chromosomes
                 )
                 chromosomes = None
-=======
-            if len(chromosomes) >= 2:
-                if chromosomes and "X" not in chromosomes and "Y" not in chromosomes:
-                    _logger.info(
-                        f"{row[2]} contains multiple distinct "
-                        f"chromosomes: {chromosomes}."
-                    )
-                    chromosomes = None
->>>>>>> 95388583
 
         locations = None
         exclude = False
@@ -364,13 +350,8 @@
             # Exclude genes where there are multiple distinct locations
             # i.e. OMS: '10q26.3', '19q13.42-q13.43', '3p25.3'
             if len(locations) > 2:
-<<<<<<< HEAD
-                logger.info(
+                _logger.info(
                     "%s contains multiple distinct locations: %s", row[2], locations
-=======
-                _logger.info(
-                    f"{row[2]} contains multiple distinct " f"locations: {locations}."
->>>>>>> 95388583
                 )
                 locations = None
                 exclude = True
@@ -380,24 +361,17 @@
                 for i in range(len(locations)):
                     loc = locations[i].strip()
                     if not re.match("^([1-9][0-9]?|X[pq]?|Y[pq]?)", loc):
-<<<<<<< HEAD
-                        logger.info("%s contains invalid map location: %s", row[2], loc)
-=======
                         _logger.info(
-                            f"{row[2]} contains invalid map location:" f"{loc}."
+                            "%s contains invalid map location: %s", row[2], loc
                         )
->>>>>>> 95388583
                         params["location_annotations"].append(loc)
                         del locations[i]
         return {"locations": locations, "chromosomes": chromosomes, "exclude": exclude}
 
-    def _add_chromosome_location(
-        self, locations: List, location_list: List, params: Dict
-    ) -> None:
+    def _add_chromosome_location(self, locations: list, params: dict) -> None:
         """Add a chromosome location to the location list.
 
         :param locations: NCBI map locations for a gene record.
-        :param location_list: A list to store chromosome locations.
         :param params: A transformed gene record
         """
         for i in range(len(locations)):
@@ -446,7 +420,7 @@
             # if chr_location:
             #     location_list.append(chr_location)
 
-    def _set_centromere_location(self, loc: str, location: Dict) -> None:
+    def _set_centromere_location(self, loc: str, location: dict) -> None:
         """Set centromere location for a gene.
 
         :param loc: A gene location
