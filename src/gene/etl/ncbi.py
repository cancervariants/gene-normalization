--- conflicted
+++ resolved
@@ -9,12 +9,8 @@
 from wags_tails import NcbiGenomeData
 from wags_tails.ncbi import NcbiGenePaths
 
-<<<<<<< HEAD
-=======
-from gene import PREFIX_LOOKUP, SEQREPO_ROOT_DIR
->>>>>>> c747340a
 from gene.database import AbstractDatabase
-from gene.etl.base import APP_ROOT, Base
+from gene.etl.base import SEQREPO_ROOT_DIR, Base
 from gene.etl.exceptions import (
     GeneNormalizerEtlError,
 )
