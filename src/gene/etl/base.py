--- conflicted
+++ resolved
@@ -1,9 +1,9 @@
 """A base class for extraction, transformation, and loading of data."""
+
 import logging
 import re
 from abc import ABC, abstractmethod
 from pathlib import Path
-from typing import Dict, List, Optional, Union
 
 import click
 import pydantic
@@ -32,7 +32,7 @@
         self,
         database: AbstractDatabase,
         seqrepo_dir: Path = SEQREPO_ROOT_DIR,
-        data_path: Optional[Path] = None,
+        data_path: Path | None = None,
         silent: bool = True,
     ) -> None:
         """Instantiate Base class.
@@ -50,8 +50,8 @@
         self._processed_ids = []
 
     def _get_data_handler(
-        self, data_path: Optional[Path] = None
-    ) -> Union[HgncData, EnsemblData, NcbiGeneData]:
+        self, data_path: Path | None = None
+    ) -> HgncData | EnsemblData | NcbiGeneData:
         """Construct data handler instance for source. Overwrite for edge-case sources.
 
         :param data_path: location of data storage
@@ -59,7 +59,7 @@
         """
         return DATA_DISPATCH[self._src_name](data_dir=data_path, silent=self._silent)
 
-    def perform_etl(self, use_existing: bool = False) -> List[str]:
+    def perform_etl(self, use_existing: bool = False) -> list[str]:
         """Public-facing method to begin ETL procedures on given data.
         Returned concept IDs can be passed to Merge method for computing
         merged concepts.
@@ -100,7 +100,7 @@
         """Add source meta to database source info."""
         raise NotImplementedError
 
-    def _load_gene(self, gene: Dict) -> None:
+    def _load_gene(self, gene: dict) -> None:
         """Load a gene record into database. This method takes responsibility for:
          * validating structure correctness
          * removing duplicates from list-like fields
@@ -111,11 +111,7 @@
         try:
             Gene(match_type=MatchType.NO_MATCH, **gene)
         except pydantic.ValidationError as e:
-<<<<<<< HEAD
-            logger.warning("Unable to load %s due to validation error: %s", gene, e)
-=======
-            _logger.warning(f"Unable to load {gene} due to validation error: " f"{e}")
->>>>>>> 95388583
+            _logger.warning("Unable to load %s due to validation error: %s", gene, e)
         else:
             concept_id = gene["concept_id"]
             gene["label_and_type"] = f"{concept_id.lower()}##identity"
@@ -145,7 +141,7 @@
             raise NotADirectoryError(err_msg)
         return SeqRepo(seqrepo_dir)
 
-    def _set_cl_interval_range(self, loc: str, arm_ix: int, location: Dict) -> None:
+    def _set_cl_interval_range(self, loc: str, arm_ix: int, location: dict) -> None:
         """Set the Chromosome location interval range.
 
         :param loc: A gene location
@@ -207,7 +203,7 @@
     #             return chr_location
     #     return None
 
-    def _get_seq_id_aliases(self, seq_id: str) -> List[str]:
+    def _get_seq_id_aliases(self, seq_id: str) -> list[str]:
         """Get GA4GH aliases for a sequence id
 
         :param seq_id: Sequence ID accession
@@ -217,14 +213,10 @@
         try:
             aliases = self.seqrepo.translate_alias(seq_id, target_namespaces="ga4gh")
         except KeyError as e:
-<<<<<<< HEAD
-            logger.warning("SeqRepo raised KeyError: %s", e)
-=======
-            _logger.warning(f"SeqRepo raised KeyError: {e}")
->>>>>>> 95388583
+            _logger.warning("SeqRepo raised KeyError: %s", e)
         return aliases
 
-    def _get_sequence_location(self, seq_id: str, gene: Feature, params: Dict) -> Dict:
+    def _get_sequence_location(self, seq_id: str, gene: Feature, params: dict) -> dict:
         """Get a gene's GeneSequenceLocation.
 
         :param seq_id: The sequence ID.
@@ -248,17 +240,10 @@
                     sequence_id=sequence,
                 ).model_dump()
             else:
-<<<<<<< HEAD
-                logger.warning(
+                _logger.warning(
                     "%s has invalid interval: start=%i end=%i",
                     params["concept_id"],
                     gene.start - 1,
                     gene.end,
                 )
-=======
-                _logger.warning(
-                    f"{params['concept_id']} has invalid interval:"
-                    f"start={gene.start - 1} end={gene.end}"
-                )  # type: ignore
->>>>>>> 95388583
         return location