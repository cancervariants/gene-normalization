--- conflicted
+++ resolved
@@ -47,12 +47,18 @@
 
     For example, the following command will update NCBI and HGNC source records:
 
-    % gene-normalizer update HGNC NCBI
+        $ gene-normalizer update HGNC NCBI
 
     To completely reload all source records and construct normalized concepts, use the
     --all and --normalize options:
 
-    % gene-normalizer update --all --normalize
+        $ gene-normalizer update --all --normalize
+
+    The Gene Normalizer will fetch the latest available data from all sources if local
+    data is out-of-date. To suppress this and force usage of local files only, use the
+    –use_existing flag:
+
+        $ gene-normalizer update --all --use_existing
 
     \f
     :param sources: tuple of raw names of sources to update
@@ -137,6 +143,10 @@
     """Perform basic checks on DB health and population. Exits with status code 1
     if DB schema is uninitialized or if critical tables appear to be empty.
 
+        $ gene-normalizer check-db
+        $ echo $?
+        1  # indicates failure
+
     This command is equivalent to the combination of the database classes'
     ``check_schema_initialized()`` and ``check_tables_populated()`` methods:
 
@@ -195,216 +205,5 @@
         click.get_current_context().exit(1)
 
 
-<<<<<<< HEAD
-=======
-def _update_normalizer(
-    sources: Collection[SourceName],
-    db: AbstractDatabase,
-    update_merged: bool,
-    use_existing: bool,
-) -> None:
-    """Update selected normalizer sources.
-
-    :param sources: names of sources to update
-    :param db: database instance
-    :param update_merged: if true, retain processed records to use in updating merged
-        records
-    :param use_existing: if True, use most recent local version of source data instead of
-        fetching from remote
-    """
-    processed_ids = list()
-    for n in sources:
-        delete_time = _delete_source(n, db)
-        _load_source(n, db, delete_time, processed_ids, use_existing)
-
-    if update_merged:
-        _load_merge(db, processed_ids)
-
-
-def _delete_source(n: SourceName, db: AbstractDatabase) -> float:
-    """Delete individual source data.
-
-    :param n: name of source to delete
-    :param db: database instance
-    :return: time taken (in seconds) to delete
-    """
-    msg = f"Deleting {n.value}..."
-    click.echo(f"\n{msg}")
-    logger.info(msg)
-    start_delete = timer()
-    db.delete_source(n)
-    end_delete = timer()
-    delete_time = end_delete - start_delete
-    msg = f"Deleted {n.value} in {delete_time:.5f} seconds."
-    click.echo(f"{msg}\n")
-    logger.info(msg)
-    return delete_time
-
-
-_etl_dependency_help = "Are ETL dependencies installed? See the Installation page in the documentation for more info."
-
-
-def _load_source(
-    n: SourceName,
-    db: AbstractDatabase,
-    delete_time: float,
-    processed_ids: List[str],
-    use_existing: bool,
-) -> None:
-    """Load individual source data.
-
-    :param n: name of source
-    :param db: database instance
-    :param delete_time: time taken (in seconds) to run deletion
-    :param processed_ids: in-progress list of processed gene IDs
-    :param use_existing: if True, use most recent local data files instead of
-        fetching from remote
-    """
-    msg = f"Loading {n.value}..."
-    click.echo(msg)
-    logger.info(msg)
-    start_load = timer()
-
-    # used to get source class name from string
-    try:
-        from gene.etl import HGNC, NCBI, Ensembl  # noqa: F401
-        from gene.etl.exceptions import GeneNormalizerEtlError
-    except ModuleNotFoundError as e:
-        click.echo(
-            f"Encountered ModuleNotFoundError attempting to import {e.name}. {_etl_dependency_help}"
-        )
-        click.get_current_context().exit()
-    SourceClass = eval(n.value)  # noqa: N806
-
-    source = SourceClass(database=db, silent=False)
-    try:
-        processed_ids += source.perform_etl(use_existing)
-    except GeneNormalizerEtlError as e:
-        logger.error(e)
-        click.echo(f"Encountered error while loading {n}: {e}.")
-        click.get_current_context().exit()
-    end_load = timer()
-    load_time = end_load - start_load
-    msg = f"Loaded {n.value} in {load_time:.5f} seconds."
-    click.echo(msg)
-    logger.info(msg)
-    msg = f"Total time for {n.value}: {(delete_time + load_time):.5f} seconds."
-    click.echo(msg)
-    logger.info(msg)
-
-
-def _delete_normalized_data(database: AbstractDatabase) -> None:
-    """Delete normalized concepts
-
-    :param database: DB instance
-    """
-    click.echo("\nDeleting normalized records...")
-    start_delete = timer()
-    try:
-        database.delete_normalized_concepts()
-    except (DatabaseReadException, DatabaseWriteException) as e:
-        click.echo(f"Encountered exception during normalized data deletion: {e}")
-    end_delete = timer()
-    delete_time = end_delete - start_delete
-    click.echo(f"Deleted normalized records in {delete_time:.5f} seconds.")
-
-
-def _load_merge(db: AbstractDatabase, processed_ids: Set[str]) -> None:
-    """Load merged concepts
-
-    :param db: database instance
-    :param processed_ids: in-progress list of processed gene IDs
-    """
-    start = timer()
-    _delete_normalized_data(db)
-    if not processed_ids:
-        processed_ids = db.get_all_concept_ids()
-
-    try:
-        from gene.etl.merge import Merge
-    except ModuleNotFoundError as e:
-        click.echo(
-            f"Encountered ModuleNotFoundError attempting to import {e.name}. {_etl_dependency_help}"
-        )
-        click.get_current_context().exit()
-
-    merge = Merge(database=db)
-    click.echo("Constructing normalized records...")
-    merge.create_merged_concepts(processed_ids)
-    end = timer()
-    click.echo(
-        f"Merged concept generation completed in " f"{(end - start):.5f} seconds"
-    )
-
-
-@click.command()
-@click.option("--sources", help="The source(s) you wish to update separated by spaces.")
-@click.option("--aws_instance", is_flag=True, help="Using AWS DynamodDB instance.")
-@click.option("--db_url", help="URL endpoint for the application database.")
-@click.option("--update_all", is_flag=True, help="Update all normalizer sources.")
-@click.option(
-    "--update_merged",
-    is_flag=True,
-    help="Update concepts for normalize endpoint from accepted sources.",
-)
-@click.option(
-    "--use_existing",
-    is_flag=True,
-    default=False,
-    help="Use most recent local source data instead of fetching latest version",
-)
-def update_normalizer_db(
-    sources: str,
-    aws_instance: bool,
-    db_url: str,
-    update_all: bool,
-    update_merged: bool,
-    use_existing: bool,
-) -> None:
-    """Update selected normalizer source(s) in the gene database. For example, the
-    following command will update NCBI and HGNC data, using a database connection at port 8001:
-
-    % gene_norm_update --sources="NCBI HGNC" --db_url=http://localhost:8001
-
-    See the documentation for more exhaustive information.
-
-    \f
-    :param sources: names of sources to update, comma-separated
-    :param aws_instance: if true, use cloud instance
-    :param db_url: URI pointing to database
-    :param update_all: if true, update all sources (ignore `normalizer` parameter)
-    :param update_merged: if true, update normalized records
-    :param use_existing: if True, use most recent local data instead of fetching latest version
-    """  # noqa: D301
-    db = create_db(db_url, aws_instance)
-
-    if update_all:
-        _update_normalizer(list(SourceName), db, update_merged, use_existing)
-    elif not sources:
-        if update_merged:
-            _load_merge(db, set())
-        else:
-            ctx = click.get_current_context()
-            click.echo(
-                "Must either enter 1 or more sources, or use `--update_all` parameter"
-            )  # noqa: E501
-            click.echo(ctx.get_help())
-            ctx.exit()
-    else:
-        sources_split = sources.lower().split()
-
-        if len(sources_split) == 0:
-            raise Exception("Must enter 1 or more source names to update")
-
-        non_sources = set(sources_split) - set(SOURCES)
-
-        if len(non_sources) != 0:
-            raise Exception(f"Not valid source(s): {non_sources}")
-
-        parsed_source_names = {SourceName(SOURCES[s]) for s in sources_split}
-        _update_normalizer(parsed_source_names, db, update_merged, use_existing)
-
-
->>>>>>> e64953d0
 if __name__ == "__main__":
     cli()