"""Contains data models for representing VICC normalized gene records."""
from enum import Enum, IntEnum
from typing import Dict, List, Literal, Optional, Union

from ga4gh.core import domain_models
from ga4gh.vrs import models
from pydantic import (
    BaseModel,
    ConfigDict,
    StrictBool,
    StrictInt,
    StrictStr,
    constr,
)

from gene.version import __version__

CURIE = constr(pattern=r"^\w[^:]*:.+$")


class SymbolStatus(str, Enum):
    """Define string constraints for symbol status attribute."""

    WITHDRAWN = "withdrawn"
    APPROVED = "approved"
    DISCONTINUED = "discontinued"


class Strand(str, Enum):
    """Define string constraints for strand attribute."""

    FORWARD = "+"
    REVERSE = "-"


class Annotation(str, Enum):
    """Define string constraints for annotations when gene location
    is absent.
    """

    NOT_FOUND_ON_REFERENCE = "not on reference assembly"
    UNPLACED = "unplaced"
    RESERVED = "reserved"
    ALT_LOC = "alternate reference locus"


class Chromosome(str, Enum):
    """Define string constraints for chromosomes."""

    MITOCHONDRIA = "MT"


class MatchType(IntEnum):
    """Define string constraints for use in Match Type attributes."""

    CONCEPT_ID = 100
    SYMBOL = 100
    PREV_SYMBOL = 80
    ALIAS = 60
    XREF = 60
    ASSOCIATED_WITH = 60
    FUZZY_MATCH = 20
    NO_MATCH = 0


class GeneSequenceLocation(BaseModel):
    """Sequence Location model when storing in DynamoDB."""

    type: Literal["SequenceLocation"] = "SequenceLocation"
    start: StrictInt
    end: StrictInt
    sequence_id: constr(pattern=r"^ga4gh:SQ.[0-9A-Za-z_\-]{32}$")


# class GeneChromosomeLocation(BaseModel):
#     """Chromosome Location model when storing in DynamDB."""

#     type: Literal["ChromosomeLocation"] = "ChromosomeLocation"
#     species_id: Literal["taxonomy:9606"] = "taxonomy:9606"
#     chr: StrictStr
#     start: StrictStr
#     end: StrictStr


class BaseGene(BaseModel):
    """Base gene model. Provide shared resources for records produced by
    /search and /normalize_unmerged.
    """

    concept_id: CURIE
    symbol: StrictStr
    symbol_status: Optional[SymbolStatus] = None
    label: Optional[StrictStr] = None
    strand: Optional[Strand] = None
    location_annotations: List[StrictStr] = []
    locations: Union[
        List[models.SequenceLocation], List[GeneSequenceLocation]
        # List[Union[SequenceLocation, ChromosomeLocation]],
        # List[Union[GeneSequenceLocation, GeneChromosomeLocation]]  # dynamodb
    ] = []
    aliases: List[StrictStr] = []
    previous_symbols: List[StrictStr] = []
    xrefs: List[CURIE] = []
    associated_with: List[CURIE] = []
    gene_type: Optional[StrictStr] = None


class Gene(BaseGene):
    """Gene"""

    match_type: MatchType

    model_config = ConfigDict(
        json_schema_extra={
            "example": {
                "label": None,
                "concept_id": "ensembl:ENSG00000157764",
                "symbol": "BRAF",
                "previous_symbols": [],
                "aliases": [],
                "xrefs": [],
                "symbol_status": None,
                "strand": "-",
                "locations": [],
                "location_annotations": [],
                "associated_with": [],
                "gene_type": None,
                "match_type": 100,
            }
        }
    )


class GeneGroup(Gene):
    """A grouping of genes based on common attributes."""

    description: StrictStr
    type_identifier: StrictStr
    genes: List[Gene] = []


class SourceName(Enum):
    """Define string constraints to ensure consistent capitalization."""

    HGNC = "HGNC"
    ENSEMBL = "Ensembl"
    NCBI = "NCBI"


class SourcePriority(IntEnum):
    """Define priorities for sources when building merged concepts."""

    HGNC = 1
    ENSEMBL = 2
    NCBI = 3


class SourceIDAfterNamespace(Enum):
    """Define string constraints after namespace."""

    HGNC = ""
    ENSEMBL = "ENSG"
    NCBI = ""  # noqa: PIE796


class NamespacePrefix(Enum):
    """Define string constraints for namespace prefixes on concept IDs."""

    HGNC = "hgnc"
    ENSEMBL = "ensembl"
    NCBI = "ncbigene"
    ENTREZ = NCBI
    VEGA = "vega"
    UCSC = "ucsc"
    ENA = "ena.embl"
    REFSEQ = "refseq"
    CCDS = "ccds"
    UNIPROT = "uniprot"
    PUBMED = "pubmed"
    COSMIC = "cosmic"
    OMIM = "omim"
    MIRBASE = "mirbase"
    HOMEODB = "homeodb"
    SNORNABASE = "snornabase"
    ORPHANET = "orphanet"
    PSEUDOGENE = "pseudogene.org"
    HORDE = "hordedb"
    MEROPS = "merops"
    IUPHAR = "iuphar"
    KZNF = "knzfgc"
    MAMIT = "mamittrnadb"
    CD = "hcdmdb"
    LNCRNADB = "lncrnadb"
    IMGT = "imgt"  # .hla? .ligm? leave as is?
    IMGT_GENE_DB = "imgt/gene-db"  # redundant w/ above?
    RFAM = "rfam"


class DataLicenseAttributes(BaseModel):
    """Define constraints for data license attributes."""

    non_commercial: StrictBool
    share_alike: StrictBool
    attribution: StrictBool


class RecordType(str, Enum):
    """Record item types."""

    IDENTITY = "identity"
    MERGER = "merger"


class RefType(str, Enum):
    """Reference item types."""

    # Must be in descending MatchType order.
    SYMBOL = "symbol"
    PREVIOUS_SYMBOLS = "prev_symbol"
    ALIASES = "alias"
    XREFS = "xref"
    ASSOCIATED_WITH = "associated_with"


class SourceMeta(BaseModel):
    """Metadata for a given source to return in response object."""

    data_license: StrictStr
    data_license_url: StrictStr
    version: StrictStr
    data_url: Dict[StrictStr, StrictStr]  # TODO strictness necessary?
    rdp_url: Optional[StrictStr] = None
    data_license_attributes: Dict[StrictStr, StrictBool]
    genome_assemblies: List[StrictStr] = []

    model_config = ConfigDict(
        json_schema_extra={
            "example": {
                "data_license": "custom",
                "data_license_url": "https://www.ncbi.nlm.nih.gov/home/about/policies/",
                "version": "20201215",
                "data_url": {
                    "info_file": "ftp.ncbi.nlm.nih.govgene/DATA/GENE_INFO/Mammalia/Homo_sapiens.gene_info.gz",
                    "history_file": "ftp.ncbi.nlm.nih.govgene/DATA/gene_history.gz",
                    "assembly_file": "ftp.ncbi.nlm.nih.govgenomes/refseq/vertebrate_mammalian/Homo_sapiens/latest_assembly_versions/",
                },
                "rdp_url": "https://reusabledata.org/ncbi-gene.html",
                "data_license_attributes": {
                    "non_commercial": False,
                    "share_alike": False,
                    "attribution": False,
                },
                "genome_assemblies": [],
            }
        }
    )


class SourceSearchMatches(BaseModel):
    """Container for matching information from an individual source."""

    records: List[Gene] = []
    source_meta_: SourceMeta

    model_config = ConfigDict(json_schema_extra={"example": {}})  # TODO


class ServiceMeta(BaseModel):
    """Metadata regarding the gene-normalization service."""

    name: Literal["gene-normalizer"] = "gene-normalizer"
    version: StrictStr
    response_datetime: StrictStr
    url: Literal[
        "https://github.com/cancervariants/gene-normalization"
    ] = "https://github.com/cancervariants/gene-normalization"

    model_config = ConfigDict(
        json_schema_extra={
            "example": {
                "name": "gene-normalizer",
                "version": __version__,
                "response_datetime": "2022-03-23 15:57:14.180908",
                "url": "https://github.com/cancervariants/gene-normalization",
            }
        }
    )


class SearchService(BaseModel):
    """Define model for returning highest match typed concepts from sources."""

    query: StrictStr
    warnings: List[Dict] = []
    source_matches: Dict[SourceName, SourceSearchMatches]
    service_meta_: ServiceMeta

    model_config = ConfigDict(json_schema_extra={})  # TODO


class GeneTypeFieldName(str, Enum):
    """Designate source-specific gene type field names for Extensions and
    internal records.
    """

    HGNC = "hgnc_locus_type"
    NCBI = "ncbi_gene_type"
    ENSEMBL = "ensembl_biotype"


class BaseNormalizationService(BaseModel):
    """Base method providing shared attributes to Normalization service classes."""

    query: StrictStr
    warnings: List[Dict] = []
    match_type: MatchType
    service_meta_: ServiceMeta


class NormalizeService(BaseNormalizationService):
    """Define model for returning normalized concept."""

    normalized_id: Optional[str] = None
    gene: Optional[domain_models.Gene] = None
    source_meta_: Dict[SourceName, SourceMeta] = {}

    model_config = ConfigDict(
        json_schema_extra={
            "example": {
                "query": "BRAF",
                "warnings": [],
                "match_type": 100,
                "normalized_id": "hgnc:1037",
                "gene": {
                    "type": "Gene",
                    "id": "normalize.gene.hgnc:1097",
                    "label": "BRAF",
                    "mappings": [
                        {
                            "coding": {"code": "673", "system": "ncbigene"},
                            "relation": "relatedMatch",
                        },
                        {
                            "coding": {"code": "ENSG00000157764", "system": "ensembl"},
                            "relation": "relatedMatch",
                        },
                        {
                            "coding": {"code": "CCDS5863", "system": "ccds"},
                            "relation": "relatedMatch",
                        },
                        {
                            "coding": {"code": "1943", "system": "iuphar"},
                            "relation": "relatedMatch",
                        },
                        {
                            "coding": {"code": "119066", "system": "orphanet"},
                            "relation": "relatedMatch",
                        },
                        {
                            "coding": {"code": "BRAF", "system": "cosmic"},
                            "relation": "relatedMatch",
                        },
                        {
                            "coding": {"code": "2284096", "system": "pubmed"},
                            "relation": "relatedMatch",
                        },
                        {
                            "coding": {"code": "uc003vwc.5", "system": "ucsc"},
                            "relation": "relatedMatch",
                        },
                        {
                            "coding": {"code": "164757", "system": "omim"},
                            "relation": "relatedMatch",
                        },
                        {
                            "coding": {"code": "NM_004333", "system": "refseq"},
                            "relation": "relatedMatch",
                        },
                        {
                            "coding": {"code": "CCDS87555", "system": "ccds"},
                            "relation": "relatedMatch",
                        },
                        {
                            "coding": {"code": "P15056", "system": "uniprot"},
                            "relation": "relatedMatch",
                        },
                        {
                            "coding": {"code": "M95712", "system": "ena.embl"},
                            "relation": "relatedMatch",
                        },
                        {
                            "coding": {"code": "OTTHUMG00000157457", "system": "vega"},
                            "relation": "relatedMatch",
                        },
                        {
                            "coding": {"code": "1565476", "system": "pubmed"},
                            "relation": "relatedMatch",
                        },
                    ],
                    "aliases": ["BRAF1", "RAFB1", "B-raf", "NS7", "B-RAF1"],
                    "extensions": [
                        {
                            "name": "approved_name",
                            "value": "B-Raf proto-oncogene, serine/threonine kinase",
                        },
                        {
                            "name": "symbol_status",
                            "value": "approved",
                        },
                        # {
                        #     "name": "chromosome_location",
                        #     "value": {
                        #         "id": "ga4gh:CL.O6yCQ1cnThOrTfK9YUgMlTfM6HTqbrKw",
                        #         "type": "ChromosomeLocation",
                        #         "species_id": "taxonomy:9606",
                        #         "chr": "7",
                        #         "end": "q34",
                        #         "start": "q34",
                        #     },
                        # }
                    ],
                },
                "source_meta_": {
                    "HGNC": {
                        "data_license": "custom",
                        "data_license_url": "https://www.genenames.org/about/",
                        "version": "20210810",
                        "data_url": {
                            "complete_set_archive": "ftp://ftp.ebi.ac.uk/pub/databases/genenames/hgnc/json/hgnc_complete_set.json"
                        },
                        "rdp_url": None,
                        "data_license_attributes": {
                            "non_commercial": False,
                            "attribution": False,
                            "share_alike": False,
                        },
                        "genome_assemblies": [],
                    },
                    "Ensembl": {
                        "data_license": "custom",
                        "data_license_url": "https://useast.ensembl.org/info/about/legal/disclaimer.html",
                        "version": "104",
                        "data_url": {
                            "genome_annotations": "ftp://ftp.ensembl.org/pub/current_gff3/homo_sapiens/Homo_sapiens.GRCh38.110.gff3.gz"
                        },
                        "rdp_url": None,
                        "data_license_attributes": {
                            "non_commercial": False,
                            "attribution": False,
                            "share_alike": False,
                        },
                        "genome_assemblies": ["GRCh38"],
                    },
                    "NCBI": {
                        "data_license": "custom",
                        "data_license_url": "https://www.ncbi.nlm.nih.gov/home/about/policies/",
                        "version": "20210813",
                        "data_url": {
                            "info_file": "ftp.ncbi.nlm.nih.govgene/DATA/GENE_INFO/Mammalia/Homo_sapiens.gene_info.gz",
                            "history_file": "ftp.ncbi.nlm.nih.govgene/DATA/gene_history.gz",
                            "assembly_file": "ftp.ncbi.nlm.nih.govgenomes/refseq/vertebrate_mammalian/Homo_sapiens/latest_assembly_versions/",
                        },
                        "rdp_url": "https://reusabledata.org/ncbi-gene.html",
                        "data_license_attributes": {
                            "non_commercial": False,
                            "attribution": False,
                            "share_alike": False,
                        },
                        "genome_assemblies": ["GRCh38.p13"],
                    },
                },
                "service_meta_": {
                    "name": "gene-normalizer",
                    "version": __version__,
                    "response_datetime": "2022-03-23 15:57:14.180908",
                    "url": "https://github.com/cancervariants/gene-normalization",
                },
            }
        }
    )


class MatchesNormalized(BaseModel):
    """Matches associated with normalized concept from a single source."""

    records: List[BaseGene] = []
    source_meta_: SourceMeta


class UnmergedNormalizationService(BaseNormalizationService):
    """Response providing source records corresponding to normalization of user query.
    Enables retrieval of normalized concept while retaining sourcing for accompanying
    attributes.
    """

    normalized_concept_id: Optional[CURIE] = None
    source_matches: Dict[SourceName, MatchesNormalized]

    model_config = ConfigDict(
        json_schema_extra={
            "example": {
                "query": "hgnc:108",
                "warnings": [],
                "match_type": 100,
                "service_meta_": {
                    "version": __version__,
                    "response_datetime": "2022-04-26 14:20:54.180240",
                    "name": "gene-normalizer",
                    "url": "https://github.com/cancervariants/gene-normalization",
                },
                "normalized_concept_id": "hgnc:108",
                "source_matches": {
                    "HGNC": {
                        "records": [
                            {
                                "concept_id": "hgnc:108",
                                "symbol": "ACHE",
                                "symbol_status": "approved",
                                "label": "acetylcholinesterase (Cartwright blood group)",
                                "strand": None,
                                "location_annotations": [],
                                "locations": [
                                    # {
                                    #     "type": "ChromosomeLocation",
                                    #     "id": "ga4gh:CL.VtdU_0lYXL_o95lXRUfhv-NDJVVpmKoD",
                                    #     "species_id": "taxonomy:9606",
                                    #     "chr": "7",
                                    #     "start": "q22.1",
                                    #     "end": "q22.1"
                                    # }
                                ],
                                "aliases": ["3.1.1.7"],
                                "previous_symbols": ["YT"],
                                "xrefs": ["ncbigene:43", "ensembl:ENSG00000087085"],
                                "associated_with": [
                                    "ucsc:uc003uxi.4",
                                    "vega:OTTHUMG00000157033",
                                    "merops:S09.979",
                                    "ccds:CCDS5710",
                                    "omim:100740",
                                    "iuphar:2465",
                                    "ccds:CCDS5709",
                                    "refseq:NM_015831",
                                    "pubmed:1380483",
                                    "uniprot:P22303",
                                    "ccds:CCDS64736",
                                ],
                                "gene_type": "gene with protein product",
                            }
                        ],
                        "source_meta_": {
                            "data_license": "custom",
                            "data_license_url": "https://www.genenames.org/about/",
                            "version": "20220407",
                            "data_url": {
                                "complete_set_archive": "ftp://ftp.ebi.ac.uk/pub/databases/genenames/hgnc/json/hgnc_complete_set.json"
                            },
                            "rdp_url": None,
                            "data_license_attributes": {
                                "non_commercial": False,
                                "share_alike": False,
                                "attribution": False,
                            },
                            "genome_assemblies": [],
                        },
                    },
                    "Ensembl": {
                        "records": [
                            {
                                "concept_id": "ensembl:ENSG00000087085",
                                "symbol": "ACHE",
                                "symbol_status": None,
                                "label": "acetylcholinesterase (Cartwright blood group)",
                                "strand": "-",
                                "location_annotations": [],
                                "locations": [
                                    {
<<<<<<< HEAD
                                        "id": "ga4gh:SL.dnydHb2Bnv5pwXjI4MpJmrZUADf5QLe1",
=======
                                        "id": "ga4gh:SL.4taOKYezIxUvFozs6c6OC0bJAQ2zwjxu",  # noqa: E501
                                        "digest": "4taOKYezIxUvFozs6c6OC0bJAQ2zwjxu",
>>>>>>> 95388583
                                        "type": "SequenceLocation",
                                        "sequenceReference": {
                                            "type": "SequenceReference",
                                            "refgetAccession": "SQ.F-LrLMe1SRpfUZHkQmvkVKFEGaoDeHul",
                                        },
                                        "start": 100889993,
                                        "end": 100896974,
                                    }
                                ],
                                "aliases": [],
                                "previous_symbols": [],
                                "xrefs": ["hgnc:108"],
                                "associated_with": [],
                                "gene_type": "protein_coding",
                            }
                        ],
                        "source_meta_": {
                            "data_license": "custom",
                            "data_license_url": "https://useast.ensembl.org/info/about/legal/disclaimer.html",
                            "version": "104",
                            "data_url": {
                                "genome_annotations": "ftp://ftp.ensembl.org/pub/current_gff3/homo_sapiens/Homo_sapiens.GRCh38.110.gff3.gz"
                            },
                            "rdp_url": None,
                            "data_license_attributes": {
                                "non_commercial": False,
                                "share_alike": False,
                                "attribution": False,
                            },
                            "genome_assemblies": ["GRCh38"],
                        },
                    },
                    "NCBI": {
                        "records": [
                            {
                                "concept_id": "ncbigene:43",
                                "symbol": "ACHE",
                                "symbol_status": None,
                                "label": "acetylcholinesterase (Cartwright blood group)",
                                "strand": "-",
                                "location_annotations": [],
                                "locations": [
                                    {
                                        # "type": "ChromosomeLocation",
                                        # "id": "ga4gh:CL.VtdU_0lYXL_o95lXRUfhv-NDJVVpmKoD",
                                        # "species_id": "taxonomy:9606",
                                        # "chr": "7",
                                        # "start": "q22.1",
                                        # "end": "q22.1"
                                    },
                                    {
<<<<<<< HEAD
                                        "id": "ga4gh:SL.U7vPSlX8eyCKdFSiROIsc9om0Y7pCm2g",
=======
                                        "id": "ga4gh:SL.OWr9DoyBhr2zpf4uLLcZSvsTSIDElU6R",  # noqa: E501
                                        "digest": "OWr9DoyBhr2zpf4uLLcZSvsTSIDElU6R",
>>>>>>> 95388583
                                        "type": "SequenceLocation",
                                        "sequenceReference": {
                                            "type": "SequenceReference",
                                            "refgetAccession": "SQ.F-LrLMe1SRpfUZHkQmvkVKFEGaoDeHul",
                                        },
                                        "start": 100889993,
                                        "end": 100896994,
                                    },
                                ],
                                "aliases": ["YT", "ARACHE", "ACEE", "N-ACHE"],
                                "previous_symbols": ["ACEE"],
                                "xrefs": ["hgnc:108", "ensembl:ENSG00000087085"],
                                "associated_with": ["omim:100740"],
                                "gene_type": "protein-coding",
                            }
                        ],
                        "source_meta_": {
                            "data_license": "custom",
                            "data_license_url": "https://www.ncbi.nlm.nih.gov/home/about/policies/",
                            "version": "20220407",
                            "data_url": {
                                "info_file": "ftp.ncbi.nlm.nih.govgene/DATA/GENE_INFO/Mammalia/Homo_sapiens.gene_info.gz",
                                "history_file": "ftp.ncbi.nlm.nih.govgene/DATA/gene_history.gz",
                                "assembly_file": "ftp.ncbi.nlm.nih.govgenomes/refseq/vertebrate_mammalian/Homo_sapiens/latest_assembly_versions/",
                            },
                            "rdp_url": "https://reusabledata.org/ncbi-gene.html",
                            "data_license_attributes": {
                                "non_commercial": False,
                                "share_alike": False,
                                "attribution": False,
                            },
                            "genome_assemblies": ["GRCh38.p13"],
                        },
                    },
                },
            }
        }
    )<|MERGE_RESOLUTION|>--- conflicted
+++ resolved
@@ -1,6 +1,7 @@
 """Contains data models for representing VICC normalized gene records."""
+
 from enum import Enum, IntEnum
-from typing import Dict, List, Literal, Optional, Union
+from typing import Literal
 
 from ga4gh.core import domain_models
 from ga4gh.vrs import models
@@ -89,20 +90,16 @@
 
     concept_id: CURIE
     symbol: StrictStr
-    symbol_status: Optional[SymbolStatus] = None
-    label: Optional[StrictStr] = None
-    strand: Optional[Strand] = None
-    location_annotations: List[StrictStr] = []
-    locations: Union[
-        List[models.SequenceLocation], List[GeneSequenceLocation]
-        # List[Union[SequenceLocation, ChromosomeLocation]],
-        # List[Union[GeneSequenceLocation, GeneChromosomeLocation]]  # dynamodb
-    ] = []
-    aliases: List[StrictStr] = []
-    previous_symbols: List[StrictStr] = []
-    xrefs: List[CURIE] = []
-    associated_with: List[CURIE] = []
-    gene_type: Optional[StrictStr] = None
+    symbol_status: SymbolStatus | None = None
+    label: StrictStr | None = None
+    strand: Strand | None = None
+    location_annotations: list[StrictStr] = []
+    locations: list[models.SequenceLocation] | list[GeneSequenceLocation] = []
+    aliases: list[StrictStr] = []
+    previous_symbols: list[StrictStr] = []
+    xrefs: list[CURIE] = []
+    associated_with: list[CURIE] = []
+    gene_type: StrictStr | None = None
 
 
 class Gene(BaseGene):
@@ -136,7 +133,7 @@
 
     description: StrictStr
     type_identifier: StrictStr
-    genes: List[Gene] = []
+    genes: list[Gene] = []
 
 
 class SourceName(Enum):
@@ -228,10 +225,10 @@
     data_license: StrictStr
     data_license_url: StrictStr
     version: StrictStr
-    data_url: Dict[StrictStr, StrictStr]  # TODO strictness necessary?
-    rdp_url: Optional[StrictStr] = None
-    data_license_attributes: Dict[StrictStr, StrictBool]
-    genome_assemblies: List[StrictStr] = []
+    data_url: dict[StrictStr, StrictStr]  # TODO strictness necessary?
+    rdp_url: StrictStr | None = None
+    data_license_attributes: dict[StrictStr, StrictBool]
+    genome_assemblies: list[StrictStr] = []
 
     model_config = ConfigDict(
         json_schema_extra={
@@ -259,7 +256,7 @@
 class SourceSearchMatches(BaseModel):
     """Container for matching information from an individual source."""
 
-    records: List[Gene] = []
+    records: list[Gene] = []
     source_meta_: SourceMeta
 
     model_config = ConfigDict(json_schema_extra={"example": {}})  # TODO
@@ -271,9 +268,9 @@
     name: Literal["gene-normalizer"] = "gene-normalizer"
     version: StrictStr
     response_datetime: StrictStr
-    url: Literal[
+    url: Literal["https://github.com/cancervariants/gene-normalization"] = (
         "https://github.com/cancervariants/gene-normalization"
-    ] = "https://github.com/cancervariants/gene-normalization"
+    )
 
     model_config = ConfigDict(
         json_schema_extra={
@@ -291,8 +288,8 @@
     """Define model for returning highest match typed concepts from sources."""
 
     query: StrictStr
-    warnings: List[Dict] = []
-    source_matches: Dict[SourceName, SourceSearchMatches]
+    warnings: list[dict] = []
+    source_matches: dict[SourceName, SourceSearchMatches]
     service_meta_: ServiceMeta
 
     model_config = ConfigDict(json_schema_extra={})  # TODO
@@ -312,7 +309,7 @@
     """Base method providing shared attributes to Normalization service classes."""
 
     query: StrictStr
-    warnings: List[Dict] = []
+    warnings: list[dict] = []
     match_type: MatchType
     service_meta_: ServiceMeta
 
@@ -320,9 +317,9 @@
 class NormalizeService(BaseNormalizationService):
     """Define model for returning normalized concept."""
 
-    normalized_id: Optional[str] = None
-    gene: Optional[domain_models.Gene] = None
-    source_meta_: Dict[SourceName, SourceMeta] = {}
+    normalized_id: str | None = None
+    gene: domain_models.Gene | None = None
+    source_meta_: dict[SourceName, SourceMeta] = {}
 
     model_config = ConfigDict(
         json_schema_extra={
@@ -483,7 +480,7 @@
 class MatchesNormalized(BaseModel):
     """Matches associated with normalized concept from a single source."""
 
-    records: List[BaseGene] = []
+    records: list[BaseGene] = []
     source_meta_: SourceMeta
 
 
@@ -493,8 +490,8 @@
     attributes.
     """
 
-    normalized_concept_id: Optional[CURIE] = None
-    source_matches: Dict[SourceName, MatchesNormalized]
+    normalized_concept_id: CURIE | None = None
+    source_matches: dict[SourceName, MatchesNormalized]
 
     model_config = ConfigDict(
         json_schema_extra={
@@ -575,12 +572,8 @@
                                 "location_annotations": [],
                                 "locations": [
                                     {
-<<<<<<< HEAD
-                                        "id": "ga4gh:SL.dnydHb2Bnv5pwXjI4MpJmrZUADf5QLe1",
-=======
-                                        "id": "ga4gh:SL.4taOKYezIxUvFozs6c6OC0bJAQ2zwjxu",  # noqa: E501
+                                        "id": "ga4gh:SL.4taOKYezIxUvFozs6c6OC0bJAQ2zwjxu",
                                         "digest": "4taOKYezIxUvFozs6c6OC0bJAQ2zwjxu",
->>>>>>> 95388583
                                         "type": "SequenceLocation",
                                         "sequenceReference": {
                                             "type": "SequenceReference",
@@ -632,12 +625,8 @@
                                         # "end": "q22.1"
                                     },
                                     {
-<<<<<<< HEAD
-                                        "id": "ga4gh:SL.U7vPSlX8eyCKdFSiROIsc9om0Y7pCm2g",
-=======
-                                        "id": "ga4gh:SL.OWr9DoyBhr2zpf4uLLcZSvsTSIDElU6R",  # noqa: E501
+                                        "id": "ga4gh:SL.OWr9DoyBhr2zpf4uLLcZSvsTSIDElU6R",
                                         "digest": "OWr9DoyBhr2zpf4uLLcZSvsTSIDElU6R",
->>>>>>> 95388583
                                         "type": "SequenceLocation",
                                         "sequenceReference": {
                                             "type": "SequenceReference",
